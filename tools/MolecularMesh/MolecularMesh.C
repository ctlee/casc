/*
 * ***************************************************************************
 * GAMER = < Geometry-preserving Adaptive MeshER >
 * Copyright (C) 1994-- Michael Holst and Zeyun Yu
 *
 * This library is free software; you can redistribute it and/or
 * modify it under the terms of the GNU Lesser General Public
 * License as published by the Free Software Foundation; either
 * version 2.1 of the License, or (at your option) any later version.
 *
 * This library is distributed in the hope that it will be useful,
 * but WITHOUT ANY WARRANTY; without even the implied warranty of
 * MERCHANTABILITY or FITNESS FOR A PARTICULAR PURPOSE. See the GNU
 * Lesser General Public License for more details.
 *
 * You should have received a copy of the GNU Lesser General Public
 * License along with this library; if not, write to the Free Software
 * Foundation, Inc., 59 Temple Place, Suite 330, Boston, MA 02111-1307 USA
 * ***************************************************************************
 */

/*
 * ***************************************************************************
 * File:     MolecularMesh.C    < ... >
 *
 * Author:   Zeyun Yu (zeyun.yu@gmail.com)
 *
 * Purpose:  The main function of MolecularMesh (the old GAMer application)
 * ***************************************************************************
 */

#include <gamer/gamer.h>
#include <iostream>

// parameters for mesh smoothing, refinement, and coarsening

/** @brief Maximal number of nodes allowed */
#define MeshSizeUpperLimit   80001

/** @brief Minimal number of nodes allowed */
#define MeshSizeLowerLimit   10000

/** @brief Number of iterations in mesh quality improvement */
#define ITER_NUM             15

/*
 * ***************************************************************************
 * Routine:  SmoothMolecularSurface    < ... >
 *
 * Author:   Zeyun Yu (zeyun.yu@gmail.com)
 *
 * Purpose:  Main function for surface smoothing, refining, and coarsening
 *           a molecular surface mesh
 * ***************************************************************************
 */
void SmoothMolecularSurface(SurfaceMesh  *surfmesh,
                            int           off_flag,
                            ATOM         *sphere_list,
                            int           num_spheres,
                            unsigned int *sphere_markers)
{
    int m, n, a0, b0;
    NPNT3 *first_ngr, *second_ngr, *tmp_ngr;
    char   stop;

    bool smoothed;

    // GenerateHistogram(surfmesh);

    /* Check the neighborhood information */
    surfmesh->createNeighborlist();

    /* Feature-preserving quality improvement */

    // initial surface mesh smoothing if the input mesh is not in OFF format ...
    if (!off_flag) {
        surfmesh->smooth(10, 160, ITER_NUM, false);
    }

    // someone seriously used the construct "while(1)"? Why not break out the "goto" statements while we're at it?
    while (1) {
        // mesh coarsening ....
        if ((surfmesh->numVertices() > MeshSizeUpperLimit) || !off_flag) {
            off_flag = 1;

            /* Mesh-coarsening based on surface curvature */
            printf("\nbegin assigning active sites ....\n");
            surfmesh->assignActiveSites(sphere_list, num_spheres, sphere_markers);
            printf("\nbegin mesh coarsening ....\n");
            stop = surfmesh->coarse(CoarsenRate, 1, 1, 0.5);

            printf("After coarsening: Nodes = %d,  Faces = %d\n\n",
                   surfmesh->numVertices(),
                   surfmesh->numFaces());

            /* Feature-preserving quality improvement */
            m = 1;

            // high class programming indeed!
            while (1) {
                smoothed = surfmesh->smooth(20, 140, 1, true);

                if (smoothed) {
                    break;
                }

                m++;

                if (((surfmesh->numVertices() > MeshSizeUpperLimit) &&
                     (m > ITER_NUM)) ||
                    ((surfmesh->numVertices() <= MeshSizeUpperLimit) &&
                     (m > 2 * ITER_NUM))) {
                    break;
                }
            }
            m = 1;
            printf("\nbegin surface diffusion ....\n");
            surfmesh->normalSmooth();
        }

        else if (surfmesh->numVertices() < MeshSizeLowerLimit) {
            surfmesh->refine();

            printf("After Refinement: Nodes = %d, Faces = %d\n",
                   surfmesh->numVertices(),
                   surfmesh->numFaces());
            surfmesh->smooth(10, 150, ITER_NUM, true);

            if (surfmesh->numVertices() >= MeshSizeLowerLimit) {
                break;
            }
        }

        // nothing to be done...
        else {
            break;
        }
    }

    // Assign active sites again
    surfmesh->assignActiveSites(sphere_list, num_spheres,
                                  sphere_markers);

    // GenerateHistogram(surfmesh);

    surfmesh->destroyNeighborlist();
}

/*
 * ***************************************************************************
 * Rutine:   MolecularMeshCALL.C    < ... >
 *
 * Author:   Zeyun Yu (zeyun.yu@gmail.com)
 *
 * Purpose:  The main entrance of GAMER
 * ***************************************************************************
 */
int MolecularMesh_CALL(char active_flag, char molsurf, char *input_name,
                       char *input_site, int output_flag, GemMesh *Gem_mesh)
{
<<<<<<< HEAD
  bool write_to_file = Gem_mesh == NULL;
  float max_density;
  time_t t1,t2;
  FILE *fout;
  SurfaceMesh *surfmesh, *surfmesh_inner, *surfmesh_outer;
  int xdim,ydim,zdim;
  float *dataset;
  float distance,radius;
  SPNT *holelist;
  float min[3],max[3],span[3];
  char filename[256];
  int atom_num = 0;
  unsigned int num_spheres = 0;
  ATOM *atom_list = NULL;
  ATOM *sphere_list = NULL;
  unsigned int *sphere_markers = NULL;
  float x,y,z;
  ATOM center_radius;

  tetgenio in, out, addin;
  tetgenio::facet *f;
  tetgenio::polygon *p;
  int i,j,k;
  char buf[1024];
  unsigned int c;
  char IsOFF;
  char IsRawiv;
  char IsXYZR;

  // Read sphere list from file if given
  if (active_flag)
    ReadActiveSiteFile(input_site, num_spheres, sphere_list, sphere_markers);
  
  strcpy(filename,input_name);
  IsOFF = 0;
  for(i = 0; i<256; i++) 
  {
    if (filename[i+3] == '\0')
      break;
    else if (filename[i] == '.' && 
	     (filename[i+1] == 'O' || filename[i+1] == 'o') && 
	     (filename[i+2] == 'F' || filename[i+2] == 'f') &&
	     (filename[i+3] == 'F' || filename[i+3] == 'f') &&
             filename[i+4] == '\0') 
    {
      IsOFF = 1;
      break;
=======
    bool   write_to_file = Gem_mesh == NULL;
    float  max_density;
    time_t t1, t2;
    FILE  *fout;
    SurfaceMesh *surfmesh, *surfmesh_inner, *surfmesh_outer;
    int xdim, ydim, zdim;
    float *dataset;
    float  distance, radius;
    SPNT  *holelist;
    float  min[3], max[3], span[3];
    char   filename[256];
    int    atom_num = 0;
    unsigned int num_spheres = 0;
    ATOM *atom_list = NULL;
    ATOM *sphere_list = NULL;
    unsigned int *sphere_markers = NULL;
    float x, y, z;
    ATOM  center_radius;

    tetgenio in, out, addin;

    tetgenio::facet   *f;
    tetgenio::polygon *p;
    int  i, j, k;
    char buf[1024];
    unsigned int c;
    char IsOFF;
    char IsRawiv;
    char IsXYZR;

    // Read sphere list from file if givven
    if (active_flag) {
        ReadActiveSiteFile(input_site, num_spheres, sphere_list, sphere_markers);
>>>>>>> f1c93fe4
    }

    strcpy(filename, input_name);
    IsOFF = 0;

    for (i = 0; i < 256; i++) {
        if (filename[i + 3] == '\0') {
            break;
        }
        else if ((filename[i] == '.') &&
                 ((filename[i + 1] == 'O') || (filename[i + 1] == 'o')) &&
                 ((filename[i + 2] == 'F') || (filename[i + 2] == 'f')) &&
                 ((filename[i + 3] == 'F') || (filename[i + 3] == 'f')) &&
                 (filename[i + 4] == '\0')) {
            IsOFF = 1;
            break;
        }
    }
    strcpy(filename, input_name);
    IsRawiv = 0;

    for (i = 0; i < 256; i++) {
        if (filename[i + 5] == '\0') {
            break;
        }
        else if ((filename[i] == '.') &&
                 ((filename[i + 1] == 'R') || (filename[i + 1] == 'r')) &&
                 ((filename[i + 2] == 'A') || (filename[i + 2] == 'a')) &&
                 ((filename[i + 3] == 'W') || (filename[i + 3] == 'w')) &&
                 ((filename[i + 4] == 'I') || (filename[i + 4] == 'i')) &&
                 ((filename[i + 5] == 'V') || (filename[i + 5] == 'v')) &&
                 (filename[i + 6] == '\0')) {
            IsRawiv = 1;
            break;
        }
    }
    strcpy(filename, input_name);
    IsXYZR = 0;

    for (i = 0; i < 256; i++) {
        if (filename[i + 4] == '\0') {
            break;
        }
        else if ((filename[i] == '.') &&
                 ((filename[i + 1] == 'X') || (filename[i + 1] == 'x')) &&
                 ((filename[i + 2] == 'Y') || (filename[i + 2] == 'y')) &&
                 ((filename[i + 3] == 'Z') || (filename[i + 3] == 'z')) &&
                 ((filename[i + 4] == 'R') || (filename[i + 4] == 'r')) &&
                 (filename[i + 5] == '\0')) {
            IsXYZR = 1;
            break;
        }
    }

<<<<<<< HEAD
  if (IsOFF) 
  {
    // load user-defined molecular surface meshes in OFF format
    printf("loading the user-specified surface/volumetric mesh....\n");
    surfmesh_inner = SurfaceMesh_readOFF(input_name);
    printf("begin surface smoothing ... \n");
=======
    if (IsOFF) {
        // load user-defined molecualr surface meshes in OFF format
        printf("loading the user-specified surface/volumetric mesh....\n");
        surfmesh_inner = SurfaceMesh::readOFF(input_name);
        printf("begin surface smoothing ... \n");

        (void)time(&t1);
        atom_num = 0;
        SmoothMolecularSurface(surfmesh_inner, 1, sphere_list, num_spheres,
                               sphere_markers);
        (void)time(&t2);
        printf("time to smooth surface mesh: %d seconds. \n\n", (int)(t2 - t1));
    }
    else if (IsRawiv) {
        ReadRawiv(&xdim, &ydim, &zdim, &dataset, input_name, span, min);
        printf("begin extracting isosurfaces ... \n");
        (void)time(&t1);
        float iso_val = 255;

        if (iso_val > IsoValue) {
            iso_val = IsoValue;
        }
        printf("isovalue: %f \n", iso_val);
        surfmesh_inner = SurfaceMesh::marchingCube(xdim, ydim, zdim, dataset,
                                                  iso_val, &holelist);
        (void)time(&t2);
        printf("vertices: %d, faces: %d\n", surfmesh_inner->numVertices(),surfmesh_inner->numFaces());
        printf("time to extract isosurface: %d seconds. \n\n", (int)(t2 - t1));
        free(dataset);

        // convert from pixel to angstrom
        for (j = 0; j < surfmesh_inner->numVertices(); j++) {
            auto vertex = surfmesh_inner->vertex_attr(j);
            vertex.x = vertex.x * span[0] + min[0];
            vertex.y = vertex.y * span[1] + min[1];
            vertex.z = vertex.z * span[2] + min[2];
            surfmesh_inner->vertex_attr(j,vertex);
        }

        printf("begin surface smoothing ... \n");
        (void)time(&t1);
        atom_num = 0;
        SmoothMolecularSurface(surfmesh_inner, 0, sphere_list, num_spheres, sphere_markers);
        (void)time(&t2);
        printf("time to smooth surface mesh: %d seconds. \n\n", (int)(t2 - t1));
    }
    else {
        // Read PDB or PQR files, or XYZR format
        if (molsurf == 0) {
            surfmesh_inner = SurfaceMesh::readPDB_gauss(input_name, -0.2, 2.5);
        }
        else if (molsurf == 1) {
            surfmesh_inner = SurfaceMesh::readPDB_molsurf(input_name);
        }
        else {
            printf("molsurf can only be 0 or 1 \n");
            exit(0);
        }

        printf("Save initial Molecular mesh.\n");

        // SurfaceMesh_writeOFF(surfmesh_inner, "Initial_surfmesh.off");

        printf("begin surface smoothing ... \n");
        (void)time(&t1);
        SmoothMolecularSurface(surfmesh_inner, 0, sphere_list, num_spheres,
                               sphere_markers);
        (void)time(&t2);
        printf("time to smooth surface mesh: %d seconds. \n\n", (int)(t2 - t1));
    }

    // Get the center and radius of Surface mesh
    center_radius = surfmesh_inner->getCenterRadius();
    printf("center/radius: %f %f %f  %f\n", center_radius.x, center_radius.y,
           center_radius.z, center_radius.radius);


    // Generate exterior sphere mesh
    printf("Generating the mesh for the bounding sphere ....\n");
    surfmesh_outer = SurfaceMesh::sphere(5);
>>>>>>> f1c93fe4


    for (auto& vertex : surfmesh_outer->vertices())
    {
        vertex.x = vertex.x * center_radius.radius * SphereRatio + center_radius.x;
        vertex.y = vertex.y * center_radius.radius * SphereRatio + center_radius.y;
        vertex.z = vertex.z * center_radius.radius * SphereRatio + center_radius.z;
    }
    /*
    for (j = 0; j < surfmesh_outer->numVertices(); j++) {
        auto vertex = surfmesh_outer->vertex_attr(j);

        vertex.x = vertex.x *
                                      center_radius.radius *
                                      SphereRatio + center_radius.x;
        vertex.y = vertex.y *
                                      center_radius.radius *
                                      SphereRatio + center_radius.y;
        vertex.z = vertex.z *
                                      center_radius.radius *
                                      SphereRatio + center_radius.z;

        surfmesh_outer->vertex_attr(j, vertex);
    }
    */
    printf("\n");

    printf("Mesh generated ....\n");

    // Merge molecular mesh and sphere mesh
    surfmesh = SurfaceMesh::merge(surfmesh_inner, surfmesh_outer);

    // Output surface meshes
    sprintf(filename, "%s.output.surf.off", input_name);

    // SurfaceMesh_writeOFF(surfmesh_inner, filename);
    surfmesh_inner->writeOFF(filename);

    // Compute and Output all tetrahedra meshes into .m format
    printf("begin all tetrahedra generating ... \n");
    (void)time(&t1);
    in.firstnumber    = 1;
    in.numberofpoints = surfmesh->numVertices();
    in.pointlist      = new REAL[in.numberofpoints * 3];

    for (j = 0; j < in.numberofpoints; j++) {
        in.pointlist[j * 3 + 0] = surfmesh->vertex_attr(j).x;
        in.pointlist[j * 3 + 1] = surfmesh->vertex_attr(j).y;
        in.pointlist[j * 3 + 2] = surfmesh->vertex_attr(j).z;
    }
    in.numberoffacets = surfmesh->numFaces();
    in.facetlist      = new tetgenio::facet[in.numberoffacets];

    for (j = 0; j < in.numberoffacets; j++) {
        f                   = &in.facetlist[j];
        f->holelist         = (REAL *)NULL;
        f->numberofholes    = 0;
        f->numberofpolygons = 1;
        f->polygonlist      = new tetgenio::polygon[f->numberofpolygons];
        p                   = &f->polygonlist[0];
        p->numberofvertices = 3;
        p->vertexlist       = new int[p->numberofvertices];
        p->vertexlist[0]    = surfmesh->face_attr(j).a + in.firstnumber;
        p->vertexlist[1]    = surfmesh->face_attr(j).b + in.firstnumber;
        p->vertexlist[2]    = surfmesh->face_attr(j).c + in.firstnumber;
    }

    // insert each atom as a node
    if (atom_num > 0) {
        addin.pointlist = new REAL[atom_num * 3];

        for (i = 0; i < atom_num; i++) {
            addin.pointlist[i * 3 + 0] = atom_list[i].x;
            addin.pointlist[i * 3 + 1] = atom_list[i].y;
            addin.pointlist[i * 3 + 2] = atom_list[i].z;
        }
        addin.numberofpoints = atom_num;
    }

    // add boundary marker on each node
    in.pointmarkerlist = new int[in.numberofpoints];

    for (j = 0; j < in.numberofpoints; j++) {
        if (surfmesh_inner->vertex_attr(j).m > 0) {
            in.pointmarkerlist[j] = surfmesh_inner->vertex_attr(j).m;
        }
        else {
            in.pointmarkerlist[j] = 1;
        }
    }

    std::cout << "tetrahedralize" << std::endl;

    strcpy(buf, "npq1.333VAAYY");
    tetrahedralize(buf, &in, &out, &addin, NULL);
    // tetrahedralize("npq1", &in, &out, &addin, NULL);

    (void)time(&t2);
<<<<<<< HEAD
    printf("time to smooth surface mesh: %d seconds. \n\n",(int)(t2-t1));
  }
  
  // Get the center and radius of Surface mesh
  center_radius = SurfaceMesh_getCenterRadius(surfmesh_inner);
  printf("center/radius: %f %f %f  %f\n", center_radius.x, center_radius.y,
	 center_radius.z, center_radius.radius);
  

  // Generate exterior sphere mesh
  printf("Generating the mesh for the bounding sphere ....\n");
  surfmesh_outer = SurfaceMesh_sphere(4);
  for (j=0; j < surfmesh_outer->num_vertices; j++) {
    surfmesh_outer->vertex[j].x = surfmesh_outer->vertex[j].x*center_radius.radius*
      SphereRatio+center_radius.x;
    surfmesh_outer->vertex[j].y = surfmesh_outer->vertex[j].y*center_radius.radius*
      SphereRatio+center_radius.y;
    surfmesh_outer->vertex[j].z = surfmesh_outer->vertex[j].z*center_radius.radius*
      SphereRatio+center_radius.z;
  }
  printf("\n");
  
  printf("Mesh generated...\n");

  // Merge molecular mesh and sphere mesh
  surfmesh = SurfaceMesh_merge(surfmesh_inner, surfmesh_outer);
  
  // Output surface meshes
  sprintf(filename, "%s.output.surf.off", input_name);

  SurfaceMesh_writeOFF(surfmesh_inner, filename);
  
  sprintf(filename, "%s.output.surf.outer.off", input_name);
  SurfaceMesh_writeOFF(surfmesh_outer, filename);

  // Compute and Output all tetrahedra meshes into .m format
  printf("begin all tetrahedra generating ... \n");
  (void)time(&t1);
  in.firstnumber = 1;
  in.numberofpoints = surfmesh->num_vertices;
  in.pointlist = new REAL[in.numberofpoints * 3];
  for (j = 0; j < in.numberofpoints; j++) {
    in.pointlist[j*3+0]  = surfmesh->vertex[j].x;
    in.pointlist[j*3+1]  = surfmesh->vertex[j].y;
    in.pointlist[j*3+2]  = surfmesh->vertex[j].z;
  }
  in.numberoffacets = surfmesh->num_faces;
  in.facetlist = new tetgenio::facet[in.numberoffacets];
  for (j = 0; j < in.numberoffacets; j++) {
    f = &in.facetlist[j];
    f->holelist = (REAL *) NULL;
    f->numberofholes = 0;
    f->numberofpolygons = 1;
    f->polygonlist = new tetgenio::polygon[f->numberofpolygons];
    p = &f->polygonlist[0];
    p->numberofvertices = 3;
    p->vertexlist = new int[p->numberofvertices];
    p->vertexlist[0] = surfmesh->face[j].a+in.firstnumber;
    p->vertexlist[1] = surfmesh->face[j].b+in.firstnumber;
    p->vertexlist[2] = surfmesh->face[j].c+in.firstnumber;
  }
  
  // insert each atom as a node
  if (atom_num > 0) {
    addin.pointlist = new REAL[atom_num * 3];
    for (i = 0; i < atom_num; i++) {
      addin.pointlist[i*3+0] = atom_list[i].x;
      addin.pointlist[i*3+1] = atom_list[i].y;
      addin.pointlist[i*3+2] = atom_list[i].z;
    }
    addin.numberofpoints = atom_num;
  }

  // add boundary marker on each node
  in.pointmarkerlist = new int[in.numberofpoints];
  for (j = 0; j < in.numberofpoints; j++)
    if (surfmesh_inner->vertex[j].m > 0)
      in.pointmarkerlist[j] = surfmesh_inner->vertex[j].m;
    else
      in.pointmarkerlist[j] = 1;
  
  printf("Calling tetgen...\n");
  tetrahedralize("npq1.333VAAYY", &in, &out, &addin, NULL);
  
  (void)time(&t2);
  printf("time to generate all tetrahedra: %d seconds. \n\n",(int)(t2-t1));
  printf("begin writing all meshes ... \n");
  (void)time(&t1);
  
  // Assign active site information
  // Morphology-based hole-filling by dilation
  char *ActiveSite;
  ActiveSite = new char[out.numberofpoints];
  for (i = 0; i < out.numberoftetrahedra; i++) {
    c = 0;
    for (j = 0; j < 4; j++) 
    {
      k = out.tetrahedronlist[i * 4 + j] - 1;
      if (k < surfmesh_inner->num_vertices)
      {
	if (surfmesh_inner->vertex[k].m > 0)
	{
  	  c = surfmesh_inner->vertex[k].m;
	}
      }
=======
    printf("time to generate all tetrahedra: %d seconds. \n\n", (int)(t2 - t1));
    printf("begin writing all meshes ... \n");
    (void)time(&t1);

    // Assign active site information
    // Morphology-based hole-filling by dilation
    char *ActiveSite;
    ActiveSite = new char[out.numberofpoints];

    for (i = 0; i < out.numberoftetrahedra; i++) {
        c = 0;

        for (j = 0; j < 4; j++) {
            k = out.tetrahedronlist[i * 4 + j] - 1;

            if (k < surfmesh_inner->numVertices()) {
                if (surfmesh_inner->vertex_attr(k).m > 0) {
                    c = surfmesh_inner->vertex_attr(k).m;
                }
            }
        }

        for (j = 0; j < 4; j++) {
            k = out.tetrahedronlist[i * 4 + j] - 1;

            if (out.pointmarkerlist[k]) {
                // printf("ActiveSite: %d, %c\n", out.pointmarkerlist[k], c);
                ActiveSite[k] = c;
            }
        }
    }


    // Release surface meshs
    std::cout << "Deleting surfmesh" << std::endl;
    delete surfmesh;
    std::cout << "Deleting surfmesh_inner" << std::endl;
    delete surfmesh_inner;
    std::cout << "Deleting surfmesh_outer" << std::endl;
    delete surfmesh_outer;

    // Construct a GemMesh structur

    std::cout << "Constructing GemMesh  " << std::endl;

    Gem_mesh = GemMesh_fromPdb(&out,
                               radius * SphereRatio,
                               center_radius.x,
                               center_radius.y,
                               center_radius.z,
                               ActiveSite,
                               output_flag);

    // Check if we are writing the mesh to file
    if (write_to_file) {
        if (output_flag == 1) {
            sprintf(filename, "%s.output.all.m", input_name);
        }

        if (output_flag == 2) {
            sprintf(filename, "%s.output.in.m", input_name);
        }

        if (output_flag == 3) {
            sprintf(filename, "%s.output.out.m", input_name);
        }
        std::cout << "Writing GemMesh  " << std::endl;
        GemMesh_writeMcsf(Gem_mesh, filename);
        std::cout << "Deleting GemMesh  " << std::endl;
        GemMesh_dtor(Gem_mesh);
>>>>>>> f1c93fe4
    }

    std::cout << "Cleaning up" << std::endl;
    delete[] ActiveSite;

    if (atom_list != NULL) {
        free(atom_list);
    }

    if (sphere_list != NULL) {
        free(sphere_list);
    }

    if (sphere_markers != NULL) {
        free(sphere_markers);
    }

    return 0;
}

int main(int argc, char *argv[])
{
    int region_flag;


    if ((argc != 4) && (argc != 3)) {
        printf("\nUsage: MolecularMesh <Input> <Domain> [ActiveSite] \n");
        printf("      <Input>: PDB, PQR, OFF, XYZR, or Rawiv \n");
        printf("      <Domain>: 1 --> generate both inner and outer meshes \n");
        printf("                2 --> generate only inner mesh \n");
        printf("                3 --> generate only outer mesh \n");
        printf("      <ActiveSite>: See README for specification \n\n");
        exit(0);
    }

    region_flag = atoi(argv[2]);

    if ((region_flag != 1) && (region_flag != 2) && (region_flag != 3)) {
        printf("\n<Domain> must be 1, 2 or 3....\n");
        printf("Type <MolecularMesh -help> for more information....\n\n");
        exit(0);
    }


    /*
     * **************************************************************************
     * You may call GAMer in two ways:
     *     (1) Output the meshes to disks...
     *         In this case, you do nothing but just checking you current
     *         direcotry for the outputs when GAMer is finished.
     *
     *     (2) Output the meshes to a data structure "GemMesh"...
     *         For the second case, you convert the GemMesh into your own
     *         data structure such as "Gem" in FETK.
     * ***************************************************************************
     */


    // CASE 1:
    if (argc == 4) {// active site is specified
        // change the second parameter to 1 if the new approach is to be used
        MolecularMesh_CALL(1, 1, argv[1], argv[3], region_flag, NULL);
    }
    else { // no active site is specified
        // change the second parameter to 1 if the new approach is to be used
        MolecularMesh_CALL(0, 1, argv[1], NULL, region_flag, NULL);
    }


    /*
       // CASE 2:
       GemMesh *gamer_mesh;
       if (argc == 4) // active site is specified
        MolecularMesh_CALL(1, 0, argv[1], argv[3], region_flag, gamer_mesh);
       else // no active site is specified
        MolecularMesh_CALL(0, 0, argv[1], NULL, region_flag, gamer_mesh);

       std::cout << gamer_mesh->dim << std::endl;
       // You can now convert "gamer_mesh" into your own data structure...
       // The GemMesh structure is defined in src/tetgen/gamer/tetgen.h
     */

    return 0;
}<|MERGE_RESOLUTION|>--- conflicted
+++ resolved
@@ -158,55 +158,6 @@
 int MolecularMesh_CALL(char active_flag, char molsurf, char *input_name,
                        char *input_site, int output_flag, GemMesh *Gem_mesh)
 {
-<<<<<<< HEAD
-  bool write_to_file = Gem_mesh == NULL;
-  float max_density;
-  time_t t1,t2;
-  FILE *fout;
-  SurfaceMesh *surfmesh, *surfmesh_inner, *surfmesh_outer;
-  int xdim,ydim,zdim;
-  float *dataset;
-  float distance,radius;
-  SPNT *holelist;
-  float min[3],max[3],span[3];
-  char filename[256];
-  int atom_num = 0;
-  unsigned int num_spheres = 0;
-  ATOM *atom_list = NULL;
-  ATOM *sphere_list = NULL;
-  unsigned int *sphere_markers = NULL;
-  float x,y,z;
-  ATOM center_radius;
-
-  tetgenio in, out, addin;
-  tetgenio::facet *f;
-  tetgenio::polygon *p;
-  int i,j,k;
-  char buf[1024];
-  unsigned int c;
-  char IsOFF;
-  char IsRawiv;
-  char IsXYZR;
-
-  // Read sphere list from file if given
-  if (active_flag)
-    ReadActiveSiteFile(input_site, num_spheres, sphere_list, sphere_markers);
-  
-  strcpy(filename,input_name);
-  IsOFF = 0;
-  for(i = 0; i<256; i++) 
-  {
-    if (filename[i+3] == '\0')
-      break;
-    else if (filename[i] == '.' && 
-	     (filename[i+1] == 'O' || filename[i+1] == 'o') && 
-	     (filename[i+2] == 'F' || filename[i+2] == 'f') &&
-	     (filename[i+3] == 'F' || filename[i+3] == 'f') &&
-             filename[i+4] == '\0') 
-    {
-      IsOFF = 1;
-      break;
-=======
     bool   write_to_file = Gem_mesh == NULL;
     float  max_density;
     time_t t1, t2;
@@ -240,7 +191,6 @@
     // Read sphere list from file if givven
     if (active_flag) {
         ReadActiveSiteFile(input_site, num_spheres, sphere_list, sphere_markers);
->>>>>>> f1c93fe4
     }
 
     strcpy(filename, input_name);
@@ -295,14 +245,6 @@
         }
     }
 
-<<<<<<< HEAD
-  if (IsOFF) 
-  {
-    // load user-defined molecular surface meshes in OFF format
-    printf("loading the user-specified surface/volumetric mesh....\n");
-    surfmesh_inner = SurfaceMesh_readOFF(input_name);
-    printf("begin surface smoothing ... \n");
-=======
     if (IsOFF) {
         // load user-defined molecualr surface meshes in OFF format
         printf("loading the user-specified surface/volumetric mesh....\n");
@@ -383,8 +325,6 @@
     // Generate exterior sphere mesh
     printf("Generating the mesh for the bounding sphere ....\n");
     surfmesh_outer = SurfaceMesh::sphere(5);
->>>>>>> f1c93fe4
-
 
     for (auto& vertex : surfmesh_outer->vertices())
     {
@@ -482,113 +422,6 @@
     // tetrahedralize("npq1", &in, &out, &addin, NULL);
 
     (void)time(&t2);
-<<<<<<< HEAD
-    printf("time to smooth surface mesh: %d seconds. \n\n",(int)(t2-t1));
-  }
-  
-  // Get the center and radius of Surface mesh
-  center_radius = SurfaceMesh_getCenterRadius(surfmesh_inner);
-  printf("center/radius: %f %f %f  %f\n", center_radius.x, center_radius.y,
-	 center_radius.z, center_radius.radius);
-  
-
-  // Generate exterior sphere mesh
-  printf("Generating the mesh for the bounding sphere ....\n");
-  surfmesh_outer = SurfaceMesh_sphere(4);
-  for (j=0; j < surfmesh_outer->num_vertices; j++) {
-    surfmesh_outer->vertex[j].x = surfmesh_outer->vertex[j].x*center_radius.radius*
-      SphereRatio+center_radius.x;
-    surfmesh_outer->vertex[j].y = surfmesh_outer->vertex[j].y*center_radius.radius*
-      SphereRatio+center_radius.y;
-    surfmesh_outer->vertex[j].z = surfmesh_outer->vertex[j].z*center_radius.radius*
-      SphereRatio+center_radius.z;
-  }
-  printf("\n");
-  
-  printf("Mesh generated...\n");
-
-  // Merge molecular mesh and sphere mesh
-  surfmesh = SurfaceMesh_merge(surfmesh_inner, surfmesh_outer);
-  
-  // Output surface meshes
-  sprintf(filename, "%s.output.surf.off", input_name);
-
-  SurfaceMesh_writeOFF(surfmesh_inner, filename);
-  
-  sprintf(filename, "%s.output.surf.outer.off", input_name);
-  SurfaceMesh_writeOFF(surfmesh_outer, filename);
-
-  // Compute and Output all tetrahedra meshes into .m format
-  printf("begin all tetrahedra generating ... \n");
-  (void)time(&t1);
-  in.firstnumber = 1;
-  in.numberofpoints = surfmesh->num_vertices;
-  in.pointlist = new REAL[in.numberofpoints * 3];
-  for (j = 0; j < in.numberofpoints; j++) {
-    in.pointlist[j*3+0]  = surfmesh->vertex[j].x;
-    in.pointlist[j*3+1]  = surfmesh->vertex[j].y;
-    in.pointlist[j*3+2]  = surfmesh->vertex[j].z;
-  }
-  in.numberoffacets = surfmesh->num_faces;
-  in.facetlist = new tetgenio::facet[in.numberoffacets];
-  for (j = 0; j < in.numberoffacets; j++) {
-    f = &in.facetlist[j];
-    f->holelist = (REAL *) NULL;
-    f->numberofholes = 0;
-    f->numberofpolygons = 1;
-    f->polygonlist = new tetgenio::polygon[f->numberofpolygons];
-    p = &f->polygonlist[0];
-    p->numberofvertices = 3;
-    p->vertexlist = new int[p->numberofvertices];
-    p->vertexlist[0] = surfmesh->face[j].a+in.firstnumber;
-    p->vertexlist[1] = surfmesh->face[j].b+in.firstnumber;
-    p->vertexlist[2] = surfmesh->face[j].c+in.firstnumber;
-  }
-  
-  // insert each atom as a node
-  if (atom_num > 0) {
-    addin.pointlist = new REAL[atom_num * 3];
-    for (i = 0; i < atom_num; i++) {
-      addin.pointlist[i*3+0] = atom_list[i].x;
-      addin.pointlist[i*3+1] = atom_list[i].y;
-      addin.pointlist[i*3+2] = atom_list[i].z;
-    }
-    addin.numberofpoints = atom_num;
-  }
-
-  // add boundary marker on each node
-  in.pointmarkerlist = new int[in.numberofpoints];
-  for (j = 0; j < in.numberofpoints; j++)
-    if (surfmesh_inner->vertex[j].m > 0)
-      in.pointmarkerlist[j] = surfmesh_inner->vertex[j].m;
-    else
-      in.pointmarkerlist[j] = 1;
-  
-  printf("Calling tetgen...\n");
-  tetrahedralize("npq1.333VAAYY", &in, &out, &addin, NULL);
-  
-  (void)time(&t2);
-  printf("time to generate all tetrahedra: %d seconds. \n\n",(int)(t2-t1));
-  printf("begin writing all meshes ... \n");
-  (void)time(&t1);
-  
-  // Assign active site information
-  // Morphology-based hole-filling by dilation
-  char *ActiveSite;
-  ActiveSite = new char[out.numberofpoints];
-  for (i = 0; i < out.numberoftetrahedra; i++) {
-    c = 0;
-    for (j = 0; j < 4; j++) 
-    {
-      k = out.tetrahedronlist[i * 4 + j] - 1;
-      if (k < surfmesh_inner->num_vertices)
-      {
-	if (surfmesh_inner->vertex[k].m > 0)
-	{
-  	  c = surfmesh_inner->vertex[k].m;
-	}
-      }
-=======
     printf("time to generate all tetrahedra: %d seconds. \n\n", (int)(t2 - t1));
     printf("begin writing all meshes ... \n");
     (void)time(&t1);
@@ -659,7 +492,6 @@
         GemMesh_writeMcsf(Gem_mesh, filename);
         std::cout << "Deleting GemMesh  " << std::endl;
         GemMesh_dtor(Gem_mesh);
->>>>>>> f1c93fe4
     }
 
     std::cout << "Cleaning up" << std::endl;
