#pragma once

#include <map>
#include <set>
#include <iterator>
#include <array>
#include <vector>
#include <iostream>
#include <utility>
#include "util.h"

//using Simplex = unsigned int;

namespace detail {
	template <class T> using map = std::map<size_t,T>;
	/*
	 * asc_Node must be defined outside of simplicial_complex because c++ does not allow
	 * internal templates to be partially specialized. I admit that I do not understand
	 * the reason for this, but this work around seems to work. However, the muddying of
	 * the template parameters is unfortunate.
	 */
	template <class KeyType, size_t k, size_t N, typename DataTypes, class> struct asc_Node;

	/**
	 * @brief      A base class for a Simplicial Complex Node
	 */
	struct asc_NodeBase {
		/**
		 * @brief      Node constructor
		 *
		 * @param[in]  id    The identifier
		 */
		asc_NodeBase(int id) : _node(id) {}
		
		/**
		 * @brief      Destroys the object
		 */
		virtual ~asc_NodeBase() {};

		size_t _node;	/**< Internal Node ID*/
	};

	/**
	 * @brief      Base class for Node with some data
	 *
	 * @tparam     DataType  type of the data to be contained
	 */
	template <class DataType>
	struct asc_NodeData {
		DataType _data; /**< stored data with type DataType */
	};

	/**
	 * @brief      Base class for Node with DataType of void
	 */
	template <>
	struct asc_NodeData<void>
	{};

	/**
	 * @brief      Base class for Node with edge data of type DataType
	 *
	 * @tparam     KeyType   type for indexing Nodes
	 * @tparam     DataType  type of edge_data stored
	 */
	template <class KeyType, class DataType>
	struct asc_EdgeData
	{
		std::map<KeyType, DataType> _edge_data;
	};	

	/**
	 * @brief      Base class for Node with no edge data
	 *
	 * @tparam     KeyType  type for indexing Nodes
	 */
	template <class KeyType>
	struct asc_EdgeData<KeyType,void>
	{};

	/**
	 * @brief      Base class for Node with parent Nodes
	 *
	 * @tparam     KeyType        type for indexing Nodes
	 * @tparam     k              the depth of the Node
	 * @tparam     N              the maximum depth of Nodes in the simplicial complex
	 * @tparam     NodeDataTypes  a util::type_holder array of Node types
	 * @tparam     EdgeDataTypes  a util::type_holder array of Edge types
	 */
	template <class KeyType, size_t k, size_t N, class NodeDataTypes, class EdgeDataTypes>
	struct asc_NodeDown : public asc_EdgeData<KeyType,typename util::type_get<k-1,EdgeDataTypes>::type>
	{
		using DownNodeT = asc_Node<KeyType,k-1,N,NodeDataTypes,EdgeDataTypes>;
		std::map<KeyType, DownNodeT*> _down;	/**< @brief Map of pointers to parents */
	};

	/**
	 * @brief      Base class for Node with children Nodes
	 *
	 * @tparam     KeyType        type for indexing Nodes
	 * @tparam     k              the depth of the Node
	 * @tparam     N              the maximum depth of Nodes in the simplicial complex
	 * @tparam     NodeDataTypes  a util::type_holder array of Node types
	 * @tparam     EdgeDataTypes  a util::type_holder array of Edge types
	 */
	template <class KeyType, size_t k, size_t N, class NodeDataTypes, class EdgeDataTypes>
	struct asc_NodeUp {
		using UpNodeT = asc_Node<KeyType,k+1,N,NodeDataTypes,EdgeDataTypes>;
		std::map<KeyType, UpNodeT*> _up;	/**< @brief Map of pointers to children */
	};

	/**
	 * @brief      Node with both parents and children 
	 *
	 * @tparam     KeyType        index typename
	 * @tparam     k              level of the node
	 * @tparam     N              max level of the simplicial complex
	 * @tparam     NodeDataTypes  util::type_holder of node types
	 * @tparam     EdgeDataTypes  util::type_holder of edge types
	 */
	template <class KeyType, size_t k, size_t N, class NodeDataTypes, class EdgeDataTypes>
	struct asc_Node : public asc_NodeBase,
					  public asc_NodeData<typename util::type_get<k,NodeDataTypes>::type>,
					  public asc_NodeDown<KeyType, k, N, NodeDataTypes, EdgeDataTypes>,
					  public asc_NodeUp<KeyType, k, N, NodeDataTypes, EdgeDataTypes>
	{
		static constexpr size_t level = k;

		asc_Node(int id) : asc_NodeBase(id) {}
        
        friend std::ostream& operator<<(std::ostream& output, const asc_Node& node){
            output  << "Node(level=" << k << ", " << "id=" << node._node;
            if(node._down.size() > 0)
                for(auto it=node._down.cbegin(); it!=node._down.cend(); ++it)
                    output  << ", NodeDownID={'"
                            << it->first << "', "
                            << it->second->_node << "}";
            if(node._up.size() > 0)
               for(auto it=node._up.cbegin(); it!=node._up.cend(); ++it)
                    output  << ", NodeUpID={'"
                            << it->first << "', "
                            << it->second->_node << "}";
            output  << ")";
            return output;
        }
	};

	/**
	 * @brief      Root node with only children
	 *
	 * @tparam     KeyType        index typename
	 * @tparam     N              max level of the simplicial complex
	 * @tparam     NodeDataTypes  util::type_holder of node types
	 * @tparam     EdgeDataTypes  util::type_holder of edge types
	 */
	template <class KeyType, size_t N, class NodeDataTypes, class EdgeDataTypes>
	struct asc_Node<KeyType,0,N,NodeDataTypes,EdgeDataTypes> : public asc_NodeBase,
											 public asc_NodeData<typename util::type_get<0,NodeDataTypes>::type>,
											 public asc_NodeUp<KeyType, 0, N, NodeDataTypes, EdgeDataTypes>
	{
		static constexpr size_t level = 0;

		asc_Node(int id) : asc_NodeBase(id) {}
       
        friend std::ostream& operator<<(std::ostream& output, const asc_Node& node){
            output  << "Node(level=" << 0
                    << ", id=" << node._node;
            if(node._up.size() > 0)
                for(auto it=node._up.cbegin(); it!=node._up.cend(); ++it)
                    output  << ", NodeUpID={'"
                            << it->first << "', "
                            << it->second->_node << "}";
            output << ")";
            return output;
        }
	};

	/**
	 * @brief      Top level node with only parents
	 *
	 * @tparam     KeyType        index typename
	 * @tparam     N              max level of the simplicial complex
	 * @tparam     NodeDataTypes  util::type_holder of node types
	 * @tparam     EdgeDataTypes  util::type_holder of edge types
	 */
	template <class KeyType, size_t N, class NodeDataTypes, class EdgeDataTypes>
	struct asc_Node<KeyType,N,N,NodeDataTypes,EdgeDataTypes> : public asc_NodeBase,
											 public asc_NodeData<typename util::type_get<N,NodeDataTypes>::type>,
					  						 public asc_NodeDown<KeyType, N, N, NodeDataTypes, EdgeDataTypes>
	{
		static constexpr size_t level = N;

		asc_Node(int id) : asc_NodeBase(id) {}
       
        friend std::ostream& operator<<(std::ostream& output, const asc_Node& node){
            output  << "Node(level=" << N
                    << ", id=" << node._node;
            if(node._down.size() > 0)
                for(auto it=node._down.cbegin(); it!=node._down.cend(); ++it)
                    output  << ", NodeDownID={'"
                            << it->first << "', "
                            << it->second->_node << "}";
            output << ")";
            return output;
        }
	};

	/*
	 * These are iterator adapters. The use of boost libraries is indicated.
	 */
	template <typename Iter, typename Data>
	struct node_id_iterator : public std::iterator<std::bidirectional_iterator_tag, Data> {
	public:
		using super = std::iterator<std::bidirectional_iterator_tag, Data>;
<<<<<<< HEAD
		node_id_iterator() {}
		node_id_iterator(Iter j) : i(j) {}
		node_id_iterator& operator++() { ++i; return *this; }
		node_id_iterator operator++(int) { auto tmp = *this; ++(*this); return tmp; }
		node_id_iterator& operator--() { --i; return *this; }
		node_id_iterator operator--(int) { auto tmp = *this; --(*this); return tmp; }
		bool operator==(node_id_iterator j) const { return i == j.i; }
		bool operator!=(node_id_iterator j) const { return !(*this == j); }
		typename super::reference operator*() { return i->second; }
        typename super::pointer operator->() { return i->second; }
=======
		node_iterator() {}
		node_iterator(Iter j) : i(j) {}
		node_iterator& operator++() { ++i; return *this; }
		node_iterator operator++(int) { auto tmp = *this; ++(*this); return tmp; }
		node_iterator& operator--() { --i; return *this; }
		node_iterator operator--(int) { auto tmp = *this; --(*this); return tmp; }
		bool operator==(node_iterator j) const { return i == j.i; }
		bool operator!=(node_iterator j) const { return !(*this == j); }
		Data operator*() { return Data(i->second); }
        typename super::pointer operator->() { return Data(i->second); }
>>>>>>> faf9e1ff
	protected:
		Iter i;
	};

	template <typename Iter, typename Data>
	inline node_id_iterator<Iter,Data> make_node_id_iterator(Iter j) { return node_id_iterator<Iter,Data>(j); }

	template <typename Iter, typename Data>
	struct node_data_iterator : public std::iterator<std::bidirectional_iterator_tag, Data> {
	public:
		using super = std::iterator<std::bidirectional_iterator_tag, Data>;
		node_data_iterator() {}
		node_data_iterator(Iter j) : i(j) {}
		node_data_iterator& operator++() { ++i; return *this; }
		node_data_iterator operator++(int) { auto tmp = *this; ++(*this); return tmp; }
		node_data_iterator& operator--() { --i; return *this; }
		node_data_iterator operator--(int) { auto tmp = *this; --(*this); return tmp; }
		bool operator==(node_data_iterator j) const { return i == j.i; }
		bool operator!=(node_data_iterator j) const { return !(*this == j); }
		typename super::reference operator*() { return i->second->_data; }
		typename super::pointer operator->() { return i->second->_data; }
	protected:
		Iter i;
	};

	template <typename Iter, typename Data>
	inline 
	node_data_iterator<Iter,Data> make_node_data_iterator(Iter j) { return node_data_iterator<Iter,Data>(j); }
} // end namespace


template <typename K, typename... Ts>
struct simplicial_complex_traits_default
{
	template <std::size_t k> using all_void = int;
	using KeyType = K;
	using NodeTypes = util::type_holder<Ts...>;
	using EdgeTypes = typename util::int_type_map<std::size_t,
									                util::type_holder,
									                typename std::make_index_sequence<sizeof...(Ts)-1>,
									                all_void>::type;
};



template <typename traits>
class simplicial_complex {
public:
	using KeyType = typename traits::KeyType;
	using NodeDataTypes = typename traits::NodeTypes;
	using EdgeDataTypes = typename traits::EdgeTypes;
	using type_this = simplicial_complex<traits>;
	static const auto numLevels = NodeDataTypes::size;
	static const auto topLevel = numLevels-1;
	using LevelIndex = typename std::make_index_sequence<numLevels>;

	template <std::size_t k> using Node = detail::asc_Node<KeyType,k,topLevel,NodeDataTypes,EdgeDataTypes>;
	template <std::size_t k> using NodeData = typename util::type_get<k,NodeDataTypes>::type;
	template <std::size_t k> using EdgeData = typename util::type_get<k,EdgeDataTypes>::type;
	template <std::size_t k> using NodePtr = Node<k>*;


	template <std::size_t level>
	struct NodeID {
		friend simplicial_complex<traits>;

		NodeID() : ptr(nullptr) {}
		NodeID(NodePtr<level> p) : ptr(p) {}
		NodeID(const NodeID& rhs) : ptr(rhs.ptr) {}

		NodeID& operator=(const NodeID& rhs) { ptr = rhs.ptr; }
		friend bool operator==(NodeID lhs, NodeID rhs) { return lhs.ptr == rhs.ptr; }
		friend bool operator!=(NodeID lhs, NodeID rhs) { return lhs.ptr != rhs.ptr; }
		friend bool operator<=(NodeID lhs, NodeID rhs) { return lhs.ptr <= rhs.ptr; }
		friend bool operator>=(NodeID lhs, NodeID rhs) { return lhs.ptr >= rhs.ptr; }
		friend bool operator<(NodeID lhs, NodeID rhs)  { return lhs.ptr < rhs.ptr; }
		friend bool operator>(NodeID lhs, NodeID rhs)  { return lhs.ptr > rhs.ptr; }

		friend std::ostream& operator<<(std::ostream& out, const NodeID& nid) { out << nid.ptr; return out; }

	private:

		NodePtr<level> ptr;
	};



	simplicial_complex()
		: node_count(0)
	{
		_root = create_node<0>();
		for(auto& x : level_count)
		{
			x = 0;
		}
	}

	~simplicial_complex()
	{
		size_t count;
		remove_recurse<0,0>::apply(this, &_root, &_root + 1, count);
	}

	template <size_t n>
	void insert(const KeyType (&s)[n])
	{
		insert_for<0,n,false>::apply(this, _root, s);
	}

	template <size_t n>
	void insert(const KeyType (&s)[n], const NodeData<n>& data)
	{
		Node<n>* rval = insert_for<0,n,true>::apply(this, _root, s);
		rval->_data = data;
	}

	template <size_t n>
	std::array<KeyType,n> get_name(NodeID<n> id) const
	{
		std::array<KeyType,n> s;

		int i = 0;
		for(auto curr : id.ptr->_down)
		{
			s[i++] = curr.first;
		}
		
		return s;
	}

	std::array<KeyType,0> get_name(NodeID<0> id) const
	{
		std::array<KeyType,0> name;
		return name;
	}

	// Node
	template <size_t n>
	NodeID<n> get_id_up(const std::array<KeyType,n>& s)
	{
		return get_recurse<0,n>::apply(this, s.data(), _root);
	}

	template <size_t i, size_t j>
	NodeID<i+j> get_id_up(NodeID<i> nid, const std::array<KeyType,j>& s)
	{
		return get_recurse<i,j>::apply(this, s.data(), nid);
	}

	template <size_t i>
	NodeID<i+1> get_id_up(NodeID<i> nid, KeyType s)
	{
		return get_recurse<i,1>::apply(this, &s, nid.ptr);
	}

	template <size_t i, size_t j>
	NodeID<i-j> get_id_down(NodeID<i> nid, const std::array<KeyType,j>& s)
	{
		return get_down_recurse<i,j>::apply(this, s.data(), nid.ptr);
	}

	template <size_t i>
	NodeID<i-1> get_id_down(NodeID<i> nid, KeyType s)
	{
		return get_down_recurse<i,1>::apply(this, &s, nid.ptr);
	}

	/**
	 * @brief      Get data by name
	 *
	 * @param[in]  s     Array holding the name
	 *
	 * @tparam     n     The level of simplicial complex
	 *
	 * @return     The associated data
	 */
	template <size_t n>
	NodeData<n>& get(const KeyType (&s)[n])
	{
		return get_recurse<0,n>::apply(this, s, _root)->_data;
	}

	/**
	 * @brief      Get data by name
	 *
	 * @param[in]  s     Array holding the name
	 *
	 * @tparam     n     The level of simplicial complex
	 *
	 * @return     The associated data
	 */
	template <size_t n>
	const NodeData<n>& get(const KeyType (&s)[n]) const
	{
		return get_recurse<0,n>::apply(this, s, _root)->_data;
	}


	template <size_t i>
	NodeData<i+1>& get(NodeID<i> nid, KeyType s)
	{
		return get_recurse<i,1>::apply(this, &s, nid.ptr)->_data;
	}

	template <size_t i>
	NodeData<i>& get(NodeID<i> nid)
	{
		return nid.ptr->_data;
	}

	template <size_t i>
	const NodeData<i+1>& get(NodeID<i> nid, KeyType s) const
	{
		return get_recurse<i,1>::apply(this, &s, nid)->_data;
	}

	template <size_t i>
	const NodeData<i>& get(NodeID<i> nid) const
	{
		return nid->_data;
	}


	NodeData<0>& get()
	{
		return _root->_data;
	}

	const NodeData<0>& get() const
	{
		return _root->_data;
	}

	/**
	 * @brief      Get the NodeID by name
	 *
	 * @param[in]  s     Array holding the name
	 *
	 * @tparam     n     The level of simplicial complex
	 *
	 * @return     ID of the node of interest
	 */
	template <size_t n>
	NodeID<n>& get_id(const KeyType (&s)[n])
	{
		return get_recurse<0,n>::apply(this, s, _root);
	}

	template <size_t n>
	const NodeID<n>& get_id(const KeyType (&s)[n]) const
	{
		return get_recurse<0,n>::apply(this, s, _root);
	}

	template <size_t k, class Inserter>
	void get_cover(NodeID<k> id, Inserter pos)
	{
		for(auto curr : id.ptr->_up)
		{
			pos++ = curr.first;
		}
	}

	template <size_t k>
	auto get_cover(NodeID<k> id)
	{
		std::vector<KeyType> rval;
		get_cover(id, std::back_inserter(rval));
		return std::move(rval);
	}

	// Edge
	template <size_t k>
	EdgeData<k>& get_edge_up(NodeID<k> nid, KeyType a)
	{
		return nid.ptr->_up[a]->_edge_data[a];
	}

	template <size_t k>
	EdgeData<k-1>& get_edge_down(NodeID<k> nid, KeyType a)
	{
		return nid.ptr->_edge_data[a];
	}


	template <size_t k>
	bool exists(const KeyType (&s)[k]) const
	{
		
		return get_recurse<0,k>::apply(this, s, _root) != 0;
	}

	template <std::size_t k>
	auto size() const
	{
		return std::get<k>(levels).size();
	}

	template <std::size_t k>
	auto get_level_id()
	{
		auto begin = std::get<k>(levels).begin();
		auto end = std::get<k>(levels).end();
		auto data_begin = detail::make_node_id_iterator<decltype(begin),NodeID<k>>(begin);
		auto data_end = detail::make_node_id_iterator<decltype(end),NodeID<k>>(end);
		return util::make_range(data_begin, data_end);
	}

	template <std::size_t k>
	auto get_level_id() const
	{
		auto begin = std::get<k>(levels).cbegin();
		auto end = std::get<k>(levels).cend();
		auto data_begin = detail::make_node_id_iterator<decltype(begin), const NodeID<k>>(begin);
		auto data_end = detail::make_node_id_iterator<decltype(end), const NodeID<k>>(end);
		return util::make_range(data_begin, data_end);
	}

	template <std::size_t k>
	auto get_level()
	{
		auto begin = std::get<k>(levels).begin();
		auto end = std::get<k>(levels).end();
		auto data_begin = detail::make_node_data_iterator<decltype(begin),NodeData<k>>(begin);
		auto data_end = detail::make_node_data_iterator<decltype(end),NodeData<k>>(end);
		return util::make_range(data_begin, data_end);
	}

	template <std::size_t k>
	auto get_level() const
	{
		auto begin = std::get<k>(levels).cbegin();
		auto end = std::get<k>(levels).cend();
		auto data_begin = detail::make_node_data_iterator<decltype(begin), const NodeData<k>>(begin);
		auto data_end = detail::make_node_data_iterator<decltype(end), const NodeData<k>>(end);
		return util::make_range(data_begin, data_end);
	}

	template <size_t n>
	size_t remove(const KeyType (&s)[n])
	{
		Node<n>* root = get_recurse<0,n>::apply(this, s, _root);
		size_t count = 0;
		return remove_recurse<n,0>::apply(this, &root, &root + 1, count);
	}

private:
	/**
	 * Recursively deletes dependent nodes.
	 *
	 * @tparam     level  { description }
	 * @tparam     foo    { description }
	 */
	// The foo argument is necessary to get the compiler to shut up...
	template <size_t level, size_t foo>
	struct remove_recurse
	{
		template <typename T>
		static size_t apply(type_this* that, T begin, T end, size_t& count)
		{
			std::set<Node<level+1>*> next;
			// for each node of interest...
			for(auto i = begin; i != end; ++i)
			{
				auto up = (*i)->_up;
				for(auto j = up.begin(); j != up.end(); ++j)
				{
					next.insert(j->second);
				}
				that->remove_node(*i);
				++count;
			}
			return remove_recurse<level+1,foo>::apply(that, next.begin(), next.end(), count);
		}
	};

    // Terminal condition for remove_recurse
	template <size_t foo>
	struct remove_recurse<numLevels-1,foo>
	{
		template <typename T>
		static size_t apply(type_this* that, T begin, T end, size_t& count)
		{
			for(auto i = begin; i != end; ++i)
			{
				that->remove_node(*i);
				++count;
			}
			return count;
		}
	};

	template <size_t i, size_t n>
	struct get_recurse
	{
		static Node<i+n>* apply(const type_this* that, const KeyType* s, Node<i>* root)
		{
			if(root)
			{
				auto p = root->_up.find(*s);
				if(p != root->_up.end())
				{
					return get_recurse<i+1,n-1>::apply(that, s+1, root->_up[*s]);
				}
				else
				{
					return nullptr;
				}
			}
			else
			{
				return nullptr;
			}
		}
	};

	template <size_t i>
	struct  get_recurse<i,0>
	{
		static Node<i>* apply(const type_this* that, const KeyType* s, Node<i>* root)
		{
			return root;
		}
	};

	template <size_t i, size_t n>
	struct get_down_recurse
	{
		static Node<i-n>* apply(const type_this* that, const KeyType* s, Node<i>* root)
		{
			if(root)
			{
				auto p = root->_down.find(*s);
				if(p != root->_down.end())
				{
					return get_recurse<i-1,n-1>::apply(that, s+1, root->_down[*s]);
				}
				else
				{
					return nullptr;
				}
			}
			else
			{
				return nullptr;
			}
		}
	};

	template <size_t i>
	struct  get_down_recurse<i,0>
	{
		static Node<i>* apply(const type_this* that, const KeyType* s, Node<i>* root)
		{
			return root;
		}
	};


	template <size_t i, size_t n, bool do_insert>
	struct insert_for
	{
		static Node<i+n>* apply(type_this* that, Node<0>* root, const KeyType* begin)
		{
			that->extend<0,i,do_insert>(root, begin, *(begin+i));
			return insert_for<i+1,n-1,do_insert>::apply(that, root, begin);
		}
	};

	template <size_t i, bool do_insert>
	struct insert_for<i, 1, do_insert>
	{
		static Node<i+1>* apply(type_this* that, Node<0>* root, const KeyType* begin)
		{
			return that->extend<0,i,do_insert>(root, begin, *(begin+i));
		}
	};

	template <size_t level, size_t i, size_t n, bool do_insert>
	struct extend_for
	{
		static Node<level+i+n+1>* apply(type_this* that, Node<level>* root, const KeyType* begin, int value)
		{
			that->extend<level+1,i,do_insert>(root->_up[*(begin+i)], begin, value);
			return extend_for<level,i+1,n-1,do_insert>::apply(that, root, begin, value);
		}
	};

	template <size_t level, size_t i, bool do_insert>
	struct extend_for<level,i,1,do_insert>
	{
		static Node<level+i+1+1>* apply(type_this* that, Node<level>* root, const KeyType* begin, int value)
		{
			return that->extend<level+1,i,do_insert>(root->_up[*(begin+i)], begin, value);
		}
	};

	template <size_t level, size_t i, bool do_insert>
	struct extend_for<level,i,0,do_insert>
	{
		static Node<level+i+1>* apply(type_this* that, Node<level>* root, const KeyType* begin, int value)
		{
			return root->_up[value];
		}
	};

    /**
     *  @brief Backfill in the pointers from prior nodes to the new node
     *  @param root is a parent node
     *  @param nn is the new child node
     *  @param value is the exposed id of nn
     *  @return void
     */
	template <size_t level>
	void backfill(Node<level>* root, Node<level+1>* nn, int value)
	{
		for(auto curr = root->_down.begin(); curr != root->_down.end(); ++curr)
		{
			int v = curr->first;

			Node<level-1>* parent = curr->second;
			Node<level>* child = parent->_up[value]; 

			nn->_down[v] = child;
			child->_up[v] = nn;
		}
	}

    /**
     *  @brief Fill in the pointers from level 1 to 0.
     *  @param root is a level 0 node
     *  @param nn is a level 1 node
     *  @param value is the exposed id of nn
     *  @return void
     */
	void backfill(Node<0>* root, Node<1>* nn, int value)
	{
		return;
	}

	template <size_t level, size_t n, bool do_insert>
	Node<level+n+1>* extend(Node<level>* root, const KeyType* begin, int value)
	{
		if(root->_up.find(value) == root->_up.end())
		{
			Node<level+1>* nn;
			if(n == 0) // we are inserting the node the user requested.
			{
				nn = create_node<level+1>();
			}
			else // we are backfilling. The user may or may not want this.
			{
				nn = create_node<level+1>();
			}
			nn->_down[value] = root;
			root->_up[value] = nn;

			backfill(root, nn, value);
		}

		return extend_for<level,0,n,do_insert>::apply(this, root, begin, value);
	}

	template <size_t level>
	Node<level>* create_node()
	{
		auto p = new Node<level>(node_count++);
		++(level_count[level]);
	    
	    bool ret = std::get<level>(levels).insert(
	    		std::pair<size_t,NodePtr<level>>(node_count-1, p)).second; // node_count-1 to match the id's correctly
        // sanity check to make sure there aren't duplicate keys... 
        if (ret==false) {
            std::cout << "Error: Node '" << node_count << "' already existed with value " << *p << std::endl;
        }
		return p;
	}

	template <size_t level>
	void remove_node(Node<level>* p)
	{
		for(auto curr = p->_down.begin(); curr != p->_down.end(); ++curr)
		{
			curr->second->_up.erase(curr->first);
		}
		for(auto curr = p->_up.begin(); curr != p->_up.end(); ++curr)
		{
			curr->second->_down.erase(curr->first);
		}
		--(level_count[level]);
		std::get<level>(levels).erase(p->_node);
		delete p;
	}

	void remove_node(Node<0>* p)
	{
		for(auto curr = p->_up.begin(); curr != p->_up.end(); ++curr)
		{
			curr->second->_down.erase(curr->first);
		}
		--(level_count[0]);
		std::get<0>(levels).erase(p->_node);
		delete p;
	}

	void remove_node(Node<topLevel>* p)
	{
		for(auto curr = p->_down.begin(); curr != p->_down.end(); ++curr)
		{
			curr->second->_up.erase(curr->first);
		}
		--(level_count[topLevel]);
		std::get<topLevel>(levels).erase(p->_node);
		delete p;
	}

	Node<0>* _root;
	size_t node_count;
	std::array<size_t,numLevels> level_count;
	using NodePtrLevel = typename util::int_type_map<std::size_t, std::tuple, LevelIndex, NodePtr>::type;
	typename util::type_map<NodePtrLevel, detail::map>::type levels;
};

template <typename KeyType, typename... Ts>
using AbstractSimplicialComplex = simplicial_complex<simplicial_complex_traits_default<KeyType,Ts...>>;



template <class Complex, std::size_t level, class InsertIter>
void neighbors(Complex &F, typename Complex::template NodeID<level> nid, InsertIter iter)
{
	for (auto a : F.get_name(nid))
	{
		auto id = F.get_id_down(nid,a);
		for(auto b : F.get_cover(id))
		{
			auto nbor = F.get_id_up(id,b);
			if(nbor != nid)
			{
				*iter++ = nbor;
			}
		}
	}
}

template <class Complex, class Node, class InsertIter>
void neighbors(Complex& F, Node* nid, InsertIter iter)
{
	neighbors<Complex, Node::level, InsertIter>(F,nid,iter);
}

template <class Complex, std::size_t level, class InsertIter>
void neighbors_up(Complex &F, typename Complex::template NodeID<level> nid, InsertIter iter)
{
	for (auto a : F.get_cover(nid))
	{
		auto id = F.get_id_up(nid,a);
		for(auto b : F.get_name(id))
		{
			auto nbor = F.get_id_down(id,b);
			if(nbor != nid)
			{
				*iter++ = nbor;
			}
		}
	}
}<|MERGE_RESOLUTION|>--- conflicted
+++ resolved
@@ -54,8 +54,7 @@
 	 * @brief      Base class for Node with DataType of void
 	 */
 	template <>
-	struct asc_NodeData<void>
-	{};
+	struct asc_NodeData<void> {};
 
 	/**
 	 * @brief      Base class for Node with edge data of type DataType
@@ -64,8 +63,7 @@
 	 * @tparam     DataType  type of edge_data stored
 	 */
 	template <class KeyType, class DataType>
-	struct asc_EdgeData
-	{
+	struct asc_EdgeData {
 		std::map<KeyType, DataType> _edge_data;
 	};	
 
@@ -88,8 +86,7 @@
 	 * @tparam     EdgeDataTypes  a util::type_holder array of Edge types
 	 */
 	template <class KeyType, size_t k, size_t N, class NodeDataTypes, class EdgeDataTypes>
-	struct asc_NodeDown : public asc_EdgeData<KeyType,typename util::type_get<k-1,EdgeDataTypes>::type>
-	{
+	struct asc_NodeDown : public asc_EdgeData<KeyType,typename util::type_get<k-1,EdgeDataTypes>::type> {
 		using DownNodeT = asc_Node<KeyType,k-1,N,NodeDataTypes,EdgeDataTypes>;
 		std::map<KeyType, DownNodeT*> _down;	/**< @brief Map of pointers to parents */
 	};
@@ -212,7 +209,6 @@
 	struct node_id_iterator : public std::iterator<std::bidirectional_iterator_tag, Data> {
 	public:
 		using super = std::iterator<std::bidirectional_iterator_tag, Data>;
-<<<<<<< HEAD
 		node_id_iterator() {}
 		node_id_iterator(Iter j) : i(j) {}
 		node_id_iterator& operator++() { ++i; return *this; }
@@ -221,20 +217,8 @@
 		node_id_iterator operator--(int) { auto tmp = *this; --(*this); return tmp; }
 		bool operator==(node_id_iterator j) const { return i == j.i; }
 		bool operator!=(node_id_iterator j) const { return !(*this == j); }
-		typename super::reference operator*() { return i->second; }
-        typename super::pointer operator->() { return i->second; }
-=======
-		node_iterator() {}
-		node_iterator(Iter j) : i(j) {}
-		node_iterator& operator++() { ++i; return *this; }
-		node_iterator operator++(int) { auto tmp = *this; ++(*this); return tmp; }
-		node_iterator& operator--() { --i; return *this; }
-		node_iterator operator--(int) { auto tmp = *this; --(*this); return tmp; }
-		bool operator==(node_iterator j) const { return i == j.i; }
-		bool operator!=(node_iterator j) const { return !(*this == j); }
 		Data operator*() { return Data(i->second); }
         typename super::pointer operator->() { return Data(i->second); }
->>>>>>> faf9e1ff
 	protected:
 		Iter i;
 	};
@@ -297,12 +281,13 @@
 	template <std::size_t k> using NodePtr = Node<k>*;
 
 
-	template <std::size_t level>
+	template <std::size_t k>
 	struct NodeID {
 		friend simplicial_complex<traits>;
+		static constexpr size_t level = k;
 
 		NodeID() : ptr(nullptr) {}
-		NodeID(NodePtr<level> p) : ptr(p) {}
+		NodeID(NodePtr<k> p) : ptr(p) {}
 		NodeID(const NodeID& rhs) : ptr(rhs.ptr) {}
 
 		NodeID& operator=(const NodeID& rhs) { ptr = rhs.ptr; }
@@ -316,8 +301,7 @@
 		friend std::ostream& operator<<(std::ostream& out, const NodeID& nid) { out << nid.ptr; return out; }
 
 	private:
-
-		NodePtr<level> ptr;
+		NodePtr<k> ptr;
 	};
 
 
@@ -454,7 +438,7 @@
 	template <size_t i>
 	const NodeData<i>& get(NodeID<i> nid) const
 	{
-		return nid->_data;
+		return nid.ptr->_data;
 	}
 
 
@@ -573,12 +557,20 @@
 		return util::make_range(data_begin, data_end);
 	}
 
-	template <size_t n>
-	size_t remove(const KeyType (&s)[n])
-	{
-		Node<n>* root = get_recurse<0,n>::apply(this, s, _root);
+	template <std::size_t k>
+	size_t remove(const KeyType (&s)[k])
+	{
+		Node<k>* root = get_recurse<0,k>::apply(this, s, _root);
 		size_t count = 0;
-		return remove_recurse<n,0>::apply(this, &root, &root + 1, count);
+		return remove_recurse<k,0>::apply(this, &root, &root + 1, count);
+	}
+
+	template <std::size_t k>
+	void print_nodes(){
+		std::cout << "level<" << k << ">.size()=" << this->size<k>() << std::endl; 
+		for(auto id : this->get_level_id<k>()){
+		    std::cout << *id.ptr << std::endl;
+		} 
 	}
 
 private:
@@ -851,7 +843,7 @@
 		delete p;
 	}
 
-	Node<0>* _root;
+	NodePtr<0> _root;
 	size_t node_count;
 	std::array<size_t,numLevels> level_count;
 	using NodePtrLevel = typename util::int_type_map<std::size_t, std::tuple, LevelIndex, NodePtr>::type;
@@ -880,10 +872,10 @@
 	}
 }
 
-template <class Complex, class Node, class InsertIter>
-void neighbors(Complex& F, Node* nid, InsertIter iter)
+template <class Complex, class NodeID, class InsertIter>
+void neighbors(Complex& F, NodeID nid, InsertIter iter)
 {
-	neighbors<Complex, Node::level, InsertIter>(F,nid,iter);
+	neighbors<Complex, NodeID::level, InsertIter>(F,nid,iter);
 }
 
 template <class Complex, std::size_t level, class InsertIter>
