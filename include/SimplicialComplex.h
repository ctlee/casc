#pragma once

#include <map>
#include <set>
#include <iterator>
#include <array>
#include <vector>
#include <iostream>
#include <fstream>
#include <ostream>
#include <utility>
#include "util.h"

//using Simplex = unsigned int;

namespace detail {
	template <class T> using map = std::map<size_t,T>;
	/*
	 * asc_Node must be defined outside of simplicial_complex because c++ does not allow
	 * internal templates to be partially specialized. I admit that I do not understand
	 * the reason for this, but this work around seems to work. However, the muddying of
	 * the template parameters is unfortunate.
	 */
	template <class KeyType, size_t k, size_t N, typename DataTypes, class> struct asc_Node;

	/**
	 * @brief      A base class for a Simplicial Complex Node
	 */
	struct asc_NodeBase {
		/**
		 * @brief      Node constructor
		 *
		 * @param[in]  id    The identifier
		 */
		asc_NodeBase(int id) : _node(id) {}
		
		/**
		 * @brief      Destroys the object
		 */
		virtual ~asc_NodeBase() {};

		size_t _node;	/**< Internal Node ID*/
	};

	/**
	 * @brief      Base class for Node with some data
	 *
	 * @tparam     DataType  type of the data to be contained
	 */
	template <class DataType>
	struct asc_NodeData {
		DataType _data; /**< stored data with type DataType */
	};

	/**
	 * @brief      Base class for Node with DataType of void
	 */
	template <>
	struct asc_NodeData<void> {};

	/**
	 * @brief      Base class for Node with edge data of type DataType
	 *
	 * @tparam     KeyType   type for indexing Nodes
	 * @tparam     DataType  type of edge_data stored
	 */
	template <class KeyType, class DataType>
	struct asc_EdgeData {
		std::map<KeyType, DataType> _edge_data;
	};	

	/**
	 * @brief      Base class for Node with no edge data
	 *
	 * @tparam     KeyType  type for indexing Nodes
	 */
	template <class KeyType>
	struct asc_EdgeData<KeyType,void>
	{};

	/**
	 * @brief      Base class for Node with parent Nodes
	 *
	 * @tparam     KeyType        type for indexing Nodes
	 * @tparam     k              the depth of the Node
	 * @tparam     N              the maximum depth of Nodes in the simplicial complex
	 * @tparam     NodeDataTypes  a util::type_holder array of Node types
	 * @tparam     EdgeDataTypes  a util::type_holder array of Edge types
	 */
	template <class KeyType, size_t k, size_t N, class NodeDataTypes, class EdgeDataTypes>
	struct asc_NodeDown : public asc_EdgeData<KeyType,typename util::type_get<k-1,EdgeDataTypes>::type> {
		using DownNodeT = asc_Node<KeyType,k-1,N,NodeDataTypes,EdgeDataTypes>;
		std::map<KeyType, DownNodeT*> _down;	/**< @brief Map of pointers to parents */
	};

	/**
	 * @brief      Base class for Node with children Nodes
	 *
	 * @tparam     KeyType        type for indexing Nodes
	 * @tparam     k              the depth of the Node
	 * @tparam     N              the maximum depth of Nodes in the simplicial complex
	 * @tparam     NodeDataTypes  a util::type_holder array of Node types
	 * @tparam     EdgeDataTypes  a util::type_holder array of Edge types
	 */
	template <class KeyType, size_t k, size_t N, class NodeDataTypes, class EdgeDataTypes>
	struct asc_NodeUp {
		using UpNodeT = asc_Node<KeyType,k+1,N,NodeDataTypes,EdgeDataTypes>;
		std::map<KeyType, UpNodeT*> _up;	/**< @brief Map of pointers to children */
	};

	/**
	 * @brief      Node with both parents and children 
	 *
	 * @tparam     KeyType        index typename
	 * @tparam     k              level of the node
	 * @tparam     N              max level of the simplicial complex
	 * @tparam     NodeDataTypes  util::type_holder of node types
	 * @tparam     EdgeDataTypes  util::type_holder of edge types
	 */
	template <class KeyType, size_t k, size_t N, class NodeDataTypes, class EdgeDataTypes>
	struct asc_Node : public asc_NodeBase,
					  public asc_NodeData<typename util::type_get<k,NodeDataTypes>::type>,
					  public asc_NodeDown<KeyType, k, N, NodeDataTypes, EdgeDataTypes>,
					  public asc_NodeUp<KeyType, k, N, NodeDataTypes, EdgeDataTypes>
	{
		static constexpr size_t level = k;

		asc_Node(int id) : asc_NodeBase(id) {}
        
        friend std::ostream& operator<<(std::ostream& output, const asc_Node& node){
            output  << "Node(level=" << k << ", " << "id=" << node._node;
            if(node._down.size() > 0)
                for(auto it=node._down.cbegin(); it!=node._down.cend(); ++it)
                    output  << ", NodeDownID={'"
                            << it->first << "', "
                            << it->second->_node << "}";
            if(node._up.size() > 0)
               for(auto it=node._up.cbegin(); it!=node._up.cend(); ++it)
                    output  << ", NodeUpID={'"
                            << it->first << "', "
                            << it->second->_node << "}";
            output  << ")";
            return output;
        }
	};

	/**
	 * @brief      Root node with only children
	 *
	 * @tparam     KeyType        index typename
	 * @tparam     N              max level of the simplicial complex
	 * @tparam     NodeDataTypes  util::type_holder of node types
	 * @tparam     EdgeDataTypes  util::type_holder of edge types
	 */
	template <class KeyType, size_t N, class NodeDataTypes, class EdgeDataTypes>
	struct asc_Node<KeyType,0,N,NodeDataTypes,EdgeDataTypes> : public asc_NodeBase,
											 public asc_NodeData<typename util::type_get<0,NodeDataTypes>::type>,
											 public asc_NodeUp<KeyType, 0, N, NodeDataTypes, EdgeDataTypes>
	{
		static constexpr size_t level = 0;

		asc_Node(int id) : asc_NodeBase(id) {}
       
        friend std::ostream& operator<<(std::ostream& output, const asc_Node& node){
            output  << "Node(level=" << 0
                    << ", id=" << node._node;
            if(node._up.size() > 0)
                for(auto it=node._up.cbegin(); it!=node._up.cend(); ++it)
                    output  << ", NodeUpID={'"
                            << it->first << "', "
                            << it->second->_node << "}";
            output << ")";
            return output;
        }
	};

	/**
	 * @brief      Top level node with only parents
	 *
	 * @tparam     KeyType        index typename
	 * @tparam     N              max level of the simplicial complex
	 * @tparam     NodeDataTypes  util::type_holder of node types
	 * @tparam     EdgeDataTypes  util::type_holder of edge types
	 */
	template <class KeyType, size_t N, class NodeDataTypes, class EdgeDataTypes>
	struct asc_Node<KeyType,N,N,NodeDataTypes,EdgeDataTypes> : public asc_NodeBase,
											 public asc_NodeData<typename util::type_get<N,NodeDataTypes>::type>,
					  						 public asc_NodeDown<KeyType, N, N, NodeDataTypes, EdgeDataTypes>
	{
		static constexpr size_t level = N;

		asc_Node(int id) : asc_NodeBase(id) {}
       
        friend std::ostream& operator<<(std::ostream& output, const asc_Node& node){
            output  << "Node(level=" << N
                    << ", id=" << node._node;
            if(node._down.size() > 0)
                for(auto it=node._down.cbegin(); it!=node._down.cend(); ++it)
                    output  << ", NodeDownID={'"
                            << it->first << "', "
                            << it->second->_node << "}";
            output << ")";
            return output;
        }
	};

	/*
	 * These are iterator adapters. The use of boost libraries is indicated.
	 */
	template <typename Iter, typename Data>
	struct node_id_iterator : public std::iterator<std::bidirectional_iterator_tag, Data> {
	public:
		using super = std::iterator<std::bidirectional_iterator_tag, Data>;
		node_id_iterator() {}
		node_id_iterator(Iter j) : i(j) {}
		node_id_iterator& operator++() { ++i; return *this; }
		node_id_iterator operator++(int) { auto tmp = *this; ++(*this); return tmp; }
		node_id_iterator& operator--() { --i; return *this; }
		node_id_iterator operator--(int) { auto tmp = *this; --(*this); return tmp; }
		bool operator==(node_id_iterator j) const { return i == j.i; }
		bool operator!=(node_id_iterator j) const { return !(*this == j); }
		Data operator*() { return Data(i->second); }
        typename super::pointer operator->() { return Data(i->second); }
	protected:
		Iter i;
	};

	template <typename Iter, typename Data>
	inline node_id_iterator<Iter,Data> make_node_id_iterator(Iter j) { return node_id_iterator<Iter,Data>(j); }

	template <typename Iter, typename Data>
	struct node_data_iterator : public std::iterator<std::bidirectional_iterator_tag, Data> {
	public:
		using super = std::iterator<std::bidirectional_iterator_tag, Data>;
		node_data_iterator() {}
		node_data_iterator(Iter j) : i(j) {}
		node_data_iterator& operator++() { ++i; return *this; }
		node_data_iterator operator++(int) { auto tmp = *this; ++(*this); return tmp; }
		node_data_iterator& operator--() { --i; return *this; }
		node_data_iterator operator--(int) { auto tmp = *this; --(*this); return tmp; }
		bool operator==(node_data_iterator j) const { return i == j.i; }
		bool operator!=(node_data_iterator j) const { return !(*this == j); }
		typename super::reference operator*() { return i->second->_data; }
		typename super::pointer operator->() { return i->second->_data; }
	protected:
		Iter i;
	};

	template <typename Iter, typename Data>
	inline 
	node_data_iterator<Iter,Data> make_node_data_iterator(Iter j) { return node_data_iterator<Iter,Data>(j); }
} // end namespace


template <typename K, typename... Ts>
struct simplicial_complex_traits_default
{
	template <std::size_t k> using all_void = int;
	using KeyType = K;
	using NodeTypes = util::type_holder<Ts...>;
	using EdgeTypes = typename util::int_type_map<std::size_t,
									                util::type_holder,
									                typename std::make_index_sequence<sizeof...(Ts)-1>,
									                all_void>::type;
};



template <typename traits>
class simplicial_complex {
public:
	using KeyType = typename traits::KeyType;
	using NodeDataTypes = typename traits::NodeTypes;
	using EdgeDataTypes = typename traits::EdgeTypes;
	using type_this = simplicial_complex<traits>;
	static const auto numLevels = NodeDataTypes::size;
	static const auto topLevel = numLevels-1;
	using LevelIndex = typename std::make_index_sequence<numLevels>;

	template <std::size_t k> using Node = detail::asc_Node<KeyType,k,topLevel,NodeDataTypes,EdgeDataTypes>;
	template <std::size_t k> using NodeData = typename util::type_get<k,NodeDataTypes>::type;
	template <std::size_t k> using EdgeData = typename util::type_get<k,EdgeDataTypes>::type;
	template <std::size_t k> using NodePtr = Node<k>*;


	template <std::size_t k>
	struct NodeID {
		friend simplicial_complex<traits>;
		static constexpr size_t level = k;

		NodeID() : ptr(nullptr) {}
		NodeID(NodePtr<k> p) : ptr(p) {}
		NodeID(const NodeID& rhs) : ptr(rhs.ptr) {}

		NodeID& operator=(const NodeID& rhs) { ptr = rhs.ptr; }
		friend bool operator==(NodeID lhs, NodeID rhs) { return lhs.ptr == rhs.ptr; }
		friend bool operator!=(NodeID lhs, NodeID rhs) { return lhs.ptr != rhs.ptr; }
		friend bool operator<=(NodeID lhs, NodeID rhs) { return lhs.ptr <= rhs.ptr; }
		friend bool operator>=(NodeID lhs, NodeID rhs) { return lhs.ptr >= rhs.ptr; }
		friend bool operator<(NodeID lhs, NodeID rhs)  { return lhs.ptr < rhs.ptr; }
		friend bool operator>(NodeID lhs, NodeID rhs)  { return lhs.ptr > rhs.ptr; }

		explicit operator std::size_t () const { return static_cast<std::size_t>(ptr); }

		auto const&& operator*() const { return ptr->_data; }
		auto&& operator*() { return ptr->_data; }

		auto const&& data() const { return ptr->_data; }
		auto&& data() { return ptr->_data; }

		friend std::ostream& operator<<(std::ostream& out, const NodeID& nid) { out << *nid.ptr; return out; }

	private:
		NodePtr<k> ptr;
	};


	simplicial_complex()
		: node_count(0)
	{
		_root = create_node<0>();
		for(auto& x : level_count)
		{
			x = 0;
		}
	}

	~simplicial_complex()
	{
		size_t count;
		remove_recurse<0,0>::apply(this, &_root, &_root + 1, count);
	}

	template <size_t n>
	void insert(const KeyType (&s)[n])
	{
		insert_for<0,n,false>::apply(this, _root, s);
	}

	template <size_t n>
	void insert(const KeyType (&s)[n], const NodeData<n>& data)
	{
		Node<n>* rval = insert_for<0,n,true>::apply(this, _root, s);
		rval->_data = data;
	}

	template <size_t n>
	std::array<KeyType,n> get_name(NodeID<n> id) const
	{
		std::array<KeyType,n> s;

		int i = 0;
		for(auto curr : id.ptr->_down)
		{
			s[i++] = curr.first;
		}
		
		return s;
	}

	std::array<KeyType,0> get_name(NodeID<0> id) const
	{
		std::array<KeyType,0> name;
		return name;
	}

	// Node
	template <size_t n>
	NodeID<n> get_node_up(const KeyType (&s)[n]) const
	{
		return get_recurse<0,n>::apply(this, s, _root);
	}

	template <size_t i, size_t j>
	NodeID<i+j> get_node_up(NodeID<i> nid, const KeyType (&s)[j]) const
	{
		return get_recurse<i,j>::apply(this, s, nid);
	}

	template <size_t i>
	NodeID<i+1> get_node_up(NodeID<i> nid, KeyType s) const
	{
		return get_recurse<i,1>::apply(this, &s, nid.ptr);
	}

	template <size_t i, size_t j>
	NodeID<i-j> get_node_down(NodeID<i> nid, const KeyType (&s)[j]) const
	{
		return get_down_recurse<i,j>::apply(this, s, nid.ptr);
	}

	template <size_t i>
	NodeID<i-1> get_node_down(NodeID<i> nid, KeyType s) const
	{
		return get_down_recurse<i,1>::apply(this, &s, nid.ptr);
	}

	/**
	 * @brief      Get data by name
	 *
	 * @param[in]  s     Array holding the name
	 *
	 * @tparam     n     The level of simplicial complex
	 *
	 * @return     The associated data
	 *
	template <size_t n>
	NodeData<n>& get(const KeyType (&s)[n])
	{
		return get_recurse<0,n>::apply(this, s, _root)->_data;
	}

	 * @brief      Get data by name
	 *
	 * @param[in]  s     Array holding the name
	 *
	 * @tparam     n     The level of simplicial complex
	 *
	 * @return     The associated data
	 *
	template <size_t n>
	const NodeData<n>& get(const KeyType (&s)[n]) const
	{
		return get_recurse<0,n>::apply(this, s, _root)->_data;
	}

	template <size_t i>
	NodeData<i+1>& get(NodeID<i> nid, KeyType s)
	{
		return get_recurse<i,1>::apply(this, &s, nid.ptr)->_data;
	}

	template <size_t i>
	NodeData<i>& get(NodeID<i> nid)
	{
		return nid.ptr->_data;
	}

	template <size_t i>
	const NodeData<i+1>& get(NodeID<i> nid, KeyType s) const
	{
		return get_recurse<i,1>::apply(this, &s, nid)->_data;
	}

	template <size_t i>
	const NodeData<i>& get(NodeID<i> nid) const
	{
		return nid.ptr->_data;
	}
	*/

	NodeID<0> get_node_up() const
	{
		return _root;
	}

	NodeID<0> get_node_down() const
	{
		return _root;
	}
	/**
	 * @brief      Get the NodeID by name
	 *
	 * @param[in]  s     Array holding the name
	 *
	 * @tparam     n     The level of simplicial complex
	 *
	 * @return     ID of the node of interest

	template <size_t n>
	NodeID<n> get_id(const KeyType (&s)[n])
	{
		return get_recurse<0,n>::apply(this, s, _root);
	}

	template <size_t i>
	NodeID<i+1> get_id(NodeID<i> nid, KeyType s)
	{
		return get_recurse<i,1>::apply(this, &s, nid.ptr);
	}

	template <size_t n>
	const NodeID<n> get_id(const KeyType (&s)[n]) const
	{
		return get_recurse<0,n>::apply(this, s, _root);
	}
<<<<<<< HEAD
*/
=======

	template <size_t i>
	const NodeID<i+1> get_id(NodeID<i> nid, KeyType s) const
	{
		return get_recurse<i,1>::apply(this, &s, nid.ptr);
	}

>>>>>>> e68c070f
	template <size_t k, class Inserter>
	void get_cover(NodeID<k> id, Inserter pos)
	{
		for(auto curr : id.ptr->_up)
		{
			pos++ = curr.first;
		}
	}

	template <size_t k>
	auto get_cover(NodeID<k> id)
	{
		std::vector<KeyType> rval;
		get_cover(id, std::back_inserter(rval));
		return std::move(rval);
	}

	template <size_t k>
	std::set<NodeID<k+1>> up(const std::set<NodeID<k>>& nodes)
	{
		std::set<NodeID<k+1>> rval;
		for(auto nid : nodes)
		{
			for(auto p : nid.ptr->_up)
			{
				rval.insert(NodeID<k+1>(p.second));
			}
		}
		return rval;
	}

	template <size_t k>
	std::set<NodeID<k+1>> up(NodeID<k> nid)
	{
		std::set<NodeID<k+1>> rval;
		for(auto p : nid.ptr->_up)
		{
			rval.insert(NodeID<k+1>(p.second));
		}
		return rval;
	}

	// Edge
	template <size_t k>
	EdgeData<k>& get_edge_up(NodeID<k> nid, KeyType a)
	{
		return nid.ptr->_up[a]->_edge_data[a];
	}

	template <size_t k>
	EdgeData<k-1>& get_edge_down(NodeID<k> nid, KeyType a)
	{
		return nid.ptr->_edge_data[a];
	}


	template <size_t k>
	bool exists(const KeyType (&s)[k]) const
	{
		
		return get_recurse<0,k>::apply(this, s, _root) != 0;
	}

	template <std::size_t k>
	auto size() const
	{
		return std::get<k>(levels).size();
	}

	template <std::size_t k>
	auto get_level_id()
	{
		auto begin = std::get<k>(levels).begin();
		auto end = std::get<k>(levels).end();
		auto data_begin = detail::make_node_id_iterator<decltype(begin),NodeID<k>>(begin);
		auto data_end = detail::make_node_id_iterator<decltype(end),NodeID<k>>(end);
		return util::make_range(data_begin, data_end);
	}

	template <std::size_t k>
	auto get_level_id() const
	{
		auto begin = std::get<k>(levels).cbegin();
		auto end = std::get<k>(levels).cend();
		auto data_begin = detail::make_node_id_iterator<decltype(begin), const NodeID<k>>(begin);
		auto data_end = detail::make_node_id_iterator<decltype(end), const NodeID<k>>(end);
		return util::make_range(data_begin, data_end);
	}

	template <std::size_t k>
	auto get_level()
	{
		auto begin = std::get<k>(levels).begin();
		auto end = std::get<k>(levels).end();
		auto data_begin = detail::make_node_data_iterator<decltype(begin),NodeData<k>>(begin);
		auto data_end = detail::make_node_data_iterator<decltype(end),NodeData<k>>(end);
		return util::make_range(data_begin, data_end);
	}

	template <std::size_t k>
	auto get_level() const
	{
		auto begin = std::get<k>(levels).cbegin();
		auto end = std::get<k>(levels).cend();
		auto data_begin = detail::make_node_data_iterator<decltype(begin), const NodeData<k>>(begin);
		auto data_end = detail::make_node_data_iterator<decltype(end), const NodeData<k>>(end);
		return util::make_range(data_begin, data_end);
	}

	template <std::size_t k>
	size_t remove(const KeyType (&s)[k])
	{
		Node<k>* root = get_recurse<0,k>::apply(this, s, _root);
		size_t count = 0;
		return remove_recurse<k,0>::apply(this, &root, &root + 1, count);
	}

	/*
	template <std::size_t k>
	void print_nodes(){
		std::cout << "level<" << k << ">.size()=" << this->size<k>() << std::endl; 
		for(auto id : this->get_level_id<k>()){
		    std::cout << *id.ptr << std::endl;
		} 
	}
	*/
	void genGraph(const std::string& filename){
	    std::ofstream fout(filename);
	    if(!fout.is_open())
	    {
	        std::cerr   << "File '" << filename 
	                    << "' could not be writen to." << std::endl;
	        exit(1); 
	    }
	    fout 	<< "digraph {\n"
	    		<< "dpi=300;\n";
		std::set<Node<0>*> root{_root};
		writeGraph<0,0>::apply(fout, root);
	    
	    fout << "}\n";
		fout.close();    	
	}

private:
	template <size_t k, size_t foo>	
	struct writeGraph{
	    template <typename T>
	    static void apply(std::ofstream& fout, T nodes){
			std::set<Node<k+1>*> next;
			// for each node of interest...
			for(auto node : nodes)
			{
				auto up = node->_up;
				for(auto j = up.begin(); j != up.end(); ++j)
				{
					auto orient = j->second->_edge_data[j->first].orientation;
					if (orient == 1)
						fout <<	"	" << node->_node << " -> " << j->second->_node 
							 << "[label=\"" << j->first << "\"]\n";
					else 
						fout <<	"	" << j->second->_node << " -> " << node->_node
							 << "[label=\"" << j->first << "\"]\n";
					next.insert(j->second);
				}
			}
			
			fout 	<< "subgraph cluster_" << k << " {\n"
					<< "label=\"Level " << k << "\"\n";
			for (auto j : nodes){
				fout << j->_node << ";";
			}
			fout 	<< "\n}\n";
			writeGraph<k+1,foo>::apply(fout, next);
		}	
	};
	
	template <size_t foo>
	struct writeGraph<numLevels-1,foo>
	{
		template <typename T>
		static void apply(std::ofstream & fout, T nodes)
		{
			fout 	<< "subgraph cluster_" << numLevels-1 << " {\n"
					<< "label=\"Level " << numLevels-1 << "\"\n";
			for (auto node : nodes){
				fout << node->_node << ";";
			}
			fout 	<< "\n}\n";
		}
	};

	/**
	 * Recursively deletes dependent nodes.
	 *
	 * @tparam     level  { description }
	 * @tparam     foo    { description }
	 */
	// The foo argument is necessary to get the compiler to shut up...
	template <size_t level, size_t foo>
	struct remove_recurse
	{
		template <typename T>
		static size_t apply(type_this* that, T begin, T end, size_t& count)
		{
			std::set<Node<level+1>*> next;
			// for each node of interest...
			for(auto i = begin; i != end; ++i)
			{
				auto up = (*i)->_up;
				for(auto j = up.begin(); j != up.end(); ++j)
				{
					next.insert(j->second);
				}
				that->remove_node(*i);
				++count;
			}
			return remove_recurse<level+1,foo>::apply(that, next.begin(), next.end(), count);
		}
	};

    // Terminal condition for remove_recurse
	template <size_t foo>
	struct remove_recurse<numLevels-1,foo>
	{
		template <typename T>
		static size_t apply(type_this* that, T begin, T end, size_t& count)
		{
			for(auto i = begin; i != end; ++i)
			{
				that->remove_node(*i);
				++count;
			}
			return count;
		}
	};

	template <size_t i, size_t n>
	struct get_recurse
	{
		static Node<i+n>* apply(const type_this* that, const KeyType* s, Node<i>* root)
		{
			if(root)
			{
				auto p = root->_up.find(*s);
				if(p != root->_up.end())
				{
					return get_recurse<i+1,n-1>::apply(that, s+1, root->_up[*s]);
				}
				else
				{
					return nullptr;
				}
			}
			else
			{
				return nullptr;
			}
		}
	};

	template <size_t i>
	struct  get_recurse<i,0>
	{
		static Node<i>* apply(const type_this* that, const KeyType* s, Node<i>* root)
		{
			return root;
		}
	};

	template <size_t i, size_t n>
	struct get_down_recurse
	{
		static Node<i-n>* apply(const type_this* that, const KeyType* s, Node<i>* root)
		{
			if(root)
			{
				auto p = root->_down.find(*s);
				if(p != root->_down.end())
				{
					return get_recurse<i-1,n-1>::apply(that, s+1, root->_down[*s]);
				}
				else
				{
					return nullptr;
				}
			}
			else
			{
				return nullptr;
			}
		}
	};

	template <size_t i>
	struct  get_down_recurse<i,0>
	{
		static Node<i>* apply(const type_this* that, const KeyType* s, Node<i>* root)
		{
			return root;
		}
	};


	template <size_t i, size_t n, bool do_insert>
	struct insert_for
	{
		static Node<i+n>* apply(type_this* that, Node<0>* root, const KeyType* begin)
		{
			that->extend<0,i,do_insert>(root, begin, *(begin+i));
			return insert_for<i+1,n-1,do_insert>::apply(that, root, begin);
		}
	};

	template <size_t i, bool do_insert>
	struct insert_for<i, 1, do_insert>
	{
		static Node<i+1>* apply(type_this* that, Node<0>* root, const KeyType* begin)
		{
			return that->extend<0,i,do_insert>(root, begin, *(begin+i));
		}
	};

	template <size_t level, size_t i, size_t n, bool do_insert>
	struct extend_for
	{
		static Node<level+i+n+1>* apply(type_this* that, Node<level>* root, const KeyType* begin, int value)
		{
			that->extend<level+1,i,do_insert>(root->_up[*(begin+i)], begin, value);
			return extend_for<level,i+1,n-1,do_insert>::apply(that, root, begin, value);
		}
	};

	template <size_t level, size_t i, bool do_insert>
	struct extend_for<level,i,1,do_insert>
	{
		static Node<level+i+1+1>* apply(type_this* that, Node<level>* root, const KeyType* begin, int value)
		{
			return that->extend<level+1,i,do_insert>(root->_up[*(begin+i)], begin, value);
		}
	};

	template <size_t level, size_t i, bool do_insert>
	struct extend_for<level,i,0,do_insert>
	{
		static Node<level+i+1>* apply(type_this* that, Node<level>* root, const KeyType* begin, int value)
		{
			return root->_up[value];
		}
	};

    /**
     *  @brief Backfill in the pointers from prior nodes to the new node
     *  @param root is a parent node
     *  @param nn is the new child node
     *  @param value is the exposed id of nn
     *  @return void
     */
	template <size_t level>
	void backfill(Node<level>* root, Node<level+1>* nn, int value)
	{
		for(auto curr = root->_down.begin(); curr != root->_down.end(); ++curr)
		{
			int v = curr->first;

			Node<level-1>* parent = curr->second;
			Node<level>* child = parent->_up[value]; 

			nn->_down[v] = child;
			child->_up[v] = nn;
		}
	}

    /**
     *  @brief Fill in the pointers from level 1 to 0.
     *  @param root is a level 0 node
     *  @param nn is a level 1 node
     *  @param value is the exposed id of nn
     *  @return void
     */
	void backfill(Node<0>* root, Node<1>* nn, int value)
	{
		return;
	}

	template <size_t level, size_t n, bool do_insert>
	Node<level+n+1>* extend(Node<level>* root, const KeyType* begin, int value)
	{
		if(root->_up.find(value) == root->_up.end())
		{
			Node<level+1>* nn;
			if(n == 0) // we are inserting the node the user requested.
			{
				nn = create_node<level+1>();
			}
			else // we are backfilling. The user may or may not want this.
			{
				nn = create_node<level+1>();
			}
			nn->_down[value] = root;
			root->_up[value] = nn;

			backfill(root, nn, value);
		}

		return extend_for<level,0,n,do_insert>::apply(this, root, begin, value);
	}

	template <size_t level>
	Node<level>* create_node()
	{
		auto p = new Node<level>(node_count++);
		++(level_count[level]);
	    
	    bool ret = std::get<level>(levels).insert(
	    		std::pair<size_t,NodePtr<level>>(node_count-1, p)).second; // node_count-1 to match the id's correctly
        // sanity check to make sure there aren't duplicate keys... 
        if (ret==false) {
            std::cout << "Error: Node '" << node_count << "' already existed with value " << *p << std::endl;
        }
		return p;
	}

	template <size_t level>
	void remove_node(Node<level>* p)
	{
		for(auto curr = p->_down.begin(); curr != p->_down.end(); ++curr)
		{
			curr->second->_up.erase(curr->first);
		}
		for(auto curr = p->_up.begin(); curr != p->_up.end(); ++curr)
		{
			curr->second->_down.erase(curr->first);
		}
		--(level_count[level]);
		std::get<level>(levels).erase(p->_node);
		delete p;
	}

	void remove_node(Node<0>* p)
	{
		for(auto curr = p->_up.begin(); curr != p->_up.end(); ++curr)
		{
			curr->second->_down.erase(curr->first);
		}
		--(level_count[0]);
		std::get<0>(levels).erase(p->_node);
		delete p;
	}

	void remove_node(Node<topLevel>* p)
	{
		for(auto curr = p->_down.begin(); curr != p->_down.end(); ++curr)
		{
			curr->second->_up.erase(curr->first);
		}
		--(level_count[topLevel]);
		std::get<topLevel>(levels).erase(p->_node);
		delete p;
	}

	NodePtr<0> _root;
	size_t node_count;
	std::array<size_t,numLevels> level_count;
	using NodePtrLevel = typename util::int_type_map<std::size_t, std::tuple, LevelIndex, NodePtr>::type;
	typename util::type_map<NodePtrLevel, detail::map>::type levels;
};

template <typename KeyType, typename... Ts>
using AbstractSimplicialComplex = simplicial_complex<simplicial_complex_traits_default<KeyType,Ts...>>;



template <class Complex, std::size_t level, class InsertIter>
void neighbors(Complex &F, typename Complex::template NodeID<level> nid, InsertIter iter)
{
	for (auto a : F.get_name(nid))
	{
		auto id = F.get_node_down(nid,a);
		for(auto b : F.get_cover(id))
		{
			auto nbor = F.get_node_up(id,b);
			if(nbor != nid)
			{
				*iter++ = nbor;
			}
		}
	}
}

template <class Complex, class NodeID, class InsertIter>
void neighbors(Complex& F, NodeID nid, InsertIter iter)
{
	neighbors<Complex, NodeID::level, InsertIter>(F,nid,iter);
}

template <class Complex, std::size_t level, class InsertIter>
void neighbors_up(Complex &F, typename Complex::template NodeID<level> nid, InsertIter iter)
{
	for (auto a : F.get_cover(nid))
	{
		auto id = F.get_node_up(nid,a);
		for(auto b : F.get_name(id))
		{
			auto nbor = F.get_node_down(id,b);
			if(nbor != nid)
			{
				*iter++ = nbor;
			}
		}
	}
}

template <class Complex, class NodeID, class InsertIter>
void neighbors_up(Complex& F, NodeID nid, InsertIter iter)
{
	neighbors_up<Complex, NodeID::level, InsertIter>(F,nid,iter);
}<|MERGE_RESOLUTION|>--- conflicted
+++ resolved
@@ -484,9 +484,7 @@
 	{
 		return get_recurse<0,n>::apply(this, s, _root);
 	}
-<<<<<<< HEAD
 */
-=======
 
 	template <size_t i>
 	const NodeID<i+1> get_id(NodeID<i> nid, KeyType s) const
@@ -494,7 +492,7 @@
 		return get_recurse<i,1>::apply(this, &s, nid.ptr);
 	}
 
->>>>>>> e68c070f
+
 	template <size_t k, class Inserter>
 	void get_cover(NodeID<k> id, Inserter pos)
 	{
