/*
 * ***************************************************************************
 * This file is part of the Colored Abstract Simplicial Complex library.
 * Copyright (C) 2016-2017
 * by Christopher Lee, John Moody, Rommie Amaro, J. Andrew McCammon,
 *    and Michael Holst
 *
 * This library is free software; you can redistribute it and/or
 * modify it under the terms of the GNU Lesser General Public
 * License as published by the Free Software Foundation; either
 * version 2.1 of the License, or (at your option) any later version.
 *
 * This library is distributed in the hope that it will be useful,
 * but WITHOUT ANY WARRANTY; without even the implied warranty of
 * MERCHANTABILITY or FITNESS FOR A PARTICULAR PURPOSE. See the GNU
 * Lesser General Public License for more details.
 *
 * You should have received a copy of the GNU Lesser General Public
 * License along with this library; if not, write to the Free Software
 * Foundation, Inc., 59 Temple Place, Suite 330, Boston, MA 02111-1307 USA
 *
 * ****************************************************************************
 */

/**
 * @file SimplicialComplex.h
 * @brief This header contains the main CASC data structure.
 */

#pragma once

#include <cstdint>
#include <map>
#include <set>
#include <iterator>
#include <array>
#include <vector>
#include <iostream>
#include <fstream>
#include <functional>
#include <ostream>
#include <unordered_set>
#include <unordered_map>
#include <utility>
#include <assert.h>
#include "index_tracker.h"
#include "util.h"

namespace detail
{
/// Data structure to store simplices by level
template <class T> using map = std::map<size_t, T>;

/**
 * @brief Template prototype for Nodes in CASC.
 * 
 * asc_Node must be defined outside of simplicial_complex because C++ does
 * not allow internal templates to be partially specialized. This template
 * prototype is later specialized to represent various Node roles.
 */
template <class KeyType, size_t k, size_t N, typename DataTypes, class> struct asc_Node;

/// This is the base Node class.
struct asc_NodeBase {
    /**
     * @brief      Construct a Node
     *
     * @param[in]  id    An internal integer identifier of the Node.
     */
    asc_NodeBase(int id) : _node(id) {}
    virtual ~asc_NodeBase() {}; /**< Destructor */
    size_t _node;               /**< Internal Node ID*/
};

/**
 * @brief      Base class for Node with some data.
 *
 * @tparam     DataType  Typename of the data to be stored.
 */
template <class DataType>
struct asc_NodeData {
    DataType _data;     /**< stored data with type DataType */
};

/**
 * @brief      Explicit specialization for Nodes without data.
 *
 * This exists so that the compiler knows to not allocate any memory to
 * store data when void is specified.
 */
template <>
struct asc_NodeData<void> {};

/**
 * @brief      Base class for Nodes with edge data.
 *
 * @tparam     KeyType   Typename of index for indexing Nodes.
 * @tparam     DataType  Typename of the data stored on the edge.
 */
template <class KeyType, class DataType>
struct asc_EdgeData {
    /** The map of SimplexIDs to stored edge data. */
    std::unordered_map<KeyType, DataType> _edge_data;
};

/**
 * @brief      Explicit specialization for Nodes with no edge data.
 *
 * @tparam     KeyType   Typename of index for indexing Nodes.
 */
template <class KeyType>
struct asc_EdgeData<KeyType, void> {};

/**
 * @brief      Base class for Node with parent nodes
 *
 * @tparam     KeyType        Typename of the Node index
 * @tparam     k              The Simplex dimension
 * @tparam     N              Dimension of the Complex
 * @tparam     NodeDataTypes  A util::type_holder array of Node types
 * @tparam     EdgeDataTypes  A util::type_holder array of Edge types
 */
template <  class KeyType,
            size_t k,
            size_t N,
            class NodeDataTypes,
            class EdgeDataTypes>
struct asc_NodeDown :
    public asc_EdgeData<KeyType,
                        typename util::type_get<k-1, EdgeDataTypes>::type> {
    /** Alias the typename of the parent Node */
    using DownNodeT = asc_Node<KeyType, k-1, N, NodeDataTypes, EdgeDataTypes>;
    /** Map of indices to parent Node pointers*/
    std::map<KeyType, DownNodeT*> _down;
};

/**
 * @brief      Base class for Node with children Nodes
 *
 * @tparam     KeyType        Typename of the Node index
 * @tparam     k              The Simplex dimension
 * @tparam     N              Dimension of the Complex
 * @tparam     NodeDataTypes  A util::type_holder array of Node types
 * @tparam     EdgeDataTypes  A util::type_holder array of Edge types
 */
template <  class KeyType,
            size_t k,
            size_t N,
            class NodeDataTypes,
            class EdgeDataTypes>
struct asc_NodeUp {
    using UpNodeT = asc_Node<KeyType, k+1, N, NodeDataTypes, EdgeDataTypes>;
    std::unordered_map<KeyType, UpNodeT*> _up;      /**< @brief Map of pointers
                                                       to children */
};

/**
 * @brief      Node with both parents and children
 *
 * @tparam     KeyType        Typename of the Node index
 * @tparam     k              The Simplex dimension
 * @tparam     N              Dimension of the Complex
 * @tparam     NodeDataTypes  A util::type_holder of Node types
 * @tparam     EdgeDataTypes  A util::type_holder of Edge types
 */
template <class KeyType, size_t k, size_t N, class NodeDataTypes, class EdgeDataTypes>
struct asc_Node : public asc_NodeBase,
                  public asc_NodeData<typename util::type_get<k, NodeDataTypes>::type>,
                  public asc_NodeDown<KeyType, k, N, NodeDataTypes, EdgeDataTypes>,
                  public asc_NodeUp<KeyType, k, N, NodeDataTypes, EdgeDataTypes>
{
    static constexpr size_t level = k;
    /**
     * @brief      Default constructor
     *
     * @param[in]  id    The internal integer identifier.
     */
    asc_Node(int id) : asc_NodeBase(id) {}

    /**
     * @brief      Print the Node out for debugging only
     *
     * @param      output  The output stream.
     * @param[in]  node    The Node of interest to print.
     *
     * @return     A handle to the output stream.
     */
    friend std ::ostream &operator<<(std::ostream &output, const asc_Node &node)
    {
        output  << "Node(level=" << k << ", " << "id=" << node._node;
        if (node._down.size() > 0)
        {
            for (auto it = node._down.cbegin(); it != node._down.cend(); ++it)
            {
                output  << ", NodeDownID={'"
                << it->first << "', "
                << it->second->_node << "}";
            }
        }
        if (node._up.size() > 0)
        {
            for (auto it = node._up.cbegin(); it != node._up.cend(); ++it)
            {
                output  << ", NodeUpID={'"
                << it->first << "', "
                << it->second->_node << "}";
            }
        }
        output  << ")";
        return output;
    }
};

/**
 * @brief      Node with only children i.e., the root.
 *
 * @tparam     KeyType        Typename of the Node index
 * @tparam     N              The Simplex dimension
 * @tparam     NodeDataTypes  A util::type_holder of Node types
 * @tparam     EdgeDataTypes  A util::type_holder of Edge types
 */
template <class KeyType, size_t N, class NodeDataTypes, class EdgeDataTypes>
struct asc_Node<KeyType, 0, N, NodeDataTypes, EdgeDataTypes> :
    public asc_NodeBase,
    public asc_NodeData<typename util::type_get<0, NodeDataTypes>::type>,
    public asc_NodeUp<KeyType, 0, N, NodeDataTypes, EdgeDataTypes>
{
    static constexpr size_t level = 0;

    /**
     * @brief      Default constructor
     *
     * @param[in]  id    The internal integer identifier.
     */
    asc_Node(int id) : asc_NodeBase(id) {}

    /**
     * @brief      Print the Node out for debugging only
     *
     * @param      output  The output stream.
     * @param[in]  node    The Node of interest to print.
     *
     * @return     A handle to the output stream.
     */
    friend std ::ostream &operator<<(std::ostream &output, const asc_Node &node)
    {
        output  << "Node(level=" << 0
        << ", id=" << node._node;
        if (node._up.size() > 0)
        {
            for (auto it = node._up.cbegin(); it != node._up.cend(); ++it)
            {
                output  << ", NodeUpID={'"
                << it->first << "', "
                << it->second->_node << "}";
            }
<<<<<<< HEAD
=======
        }
        output << ")";
        return output;
    }
};

/**
 * @brief      Top level node with only parents
 *
 * @tparam     KeyType        Typename of the Node index
 * @tparam     N              The Simplex dimension
 * @tparam     NodeDataTypes  A util::type_holder of Node types
 * @tparam     EdgeDataTypes  A util::type_holder of Edge types
 */
template <class KeyType, size_t N, class NodeDataTypes, class EdgeDataTypes>
struct asc_Node<KeyType, N, N, NodeDataTypes, EdgeDataTypes> : public asc_NodeBase,
                                                               public asc_NodeData<typename util::type_get<N, NodeDataTypes>::type>,
                                                               public asc_NodeDown<KeyType, N, N, NodeDataTypes, EdgeDataTypes>
{
    static constexpr size_t level = N;
    
    /**
     * @brief      Default constructor
     *
     * @param[in]  id    The internal integer identifier.
     */
    asc_Node(int id) : asc_NodeBase(id) {}

    /**
     * @brief      Print the Node out for debugging only
     *
     * @param      output  The output stream.
     * @param[in]  node    The Node of interest to print.
     *
     * @return     A handle to the output stream.
     */
    friend std ::ostream &operator<<(std::ostream &output, const asc_Node &node)
    {
        output  << "Node(level=" << N
        << ", id=" << node._node;
        if (node._down.size() > 0)
        {
            for (auto it = node._down.cbegin(); it != node._down.cend(); ++it)
            {
                output  << ", NodeDownID={'"
                << it->first << "', "
                << it->second->_node << "}";
            }
>>>>>>> 0f8c7144
        }
        output << ")";
        return output;
    }
};

<<<<<<< HEAD
/**
 * @brief      Top level node with only parents
 *
 * @tparam     KeyType        Typename of the Node index
 * @tparam     N              The Simplex dimension
 * @tparam     NodeDataTypes  A util::type_holder of Node types
 * @tparam     EdgeDataTypes  A util::type_holder of Edge types
 */
template <class KeyType, size_t N, class NodeDataTypes, class EdgeDataTypes>
struct asc_Node<KeyType, N, N, NodeDataTypes, EdgeDataTypes> : 
	public asc_NodeBase,
    public asc_NodeData<typename util::type_get<N, NodeDataTypes>::type>,
    public asc_NodeDown<KeyType, N, N, NodeDataTypes, EdgeDataTypes>
{
    static constexpr size_t level = N;
    
    /**
     * @brief      Default constructor
     *
     * @param[in]  id    The internal integer identifier.
     */
    asc_Node(int id) : asc_NodeBase(id) {}

    /**
     * @brief      Print the Node out for debugging only
     *
     * @param      output  The output stream.
     * @param[in]  node    The Node of interest to print.
     *
     * @return     A handle to the output stream.
     */
    friend std ::ostream &operator<<(std::ostream &output, const asc_Node &node)
    {
        output  << "Node(level=" << N
        << ", id=" << node._node;
        if (node._down.size() > 0)
        {
            for (auto it = node._down.cbegin(); it != node._down.cend(); ++it)
            {
                output  << ", NodeDownID={'"
                << it->first << "', "
                << it->second->_node << "}";
            }
        }
        output << ")";
        return output;
    }
};

=======
>>>>>>> 0f8c7144
/*
 * @brief      An iterator adapter to iterate over NodeIDs.
 *
 * @tparam     Iter  Typename of the iterator
 * @tparam     Data  Typename of the data
 */
template <typename Iter, typename Data>
struct node_id_iterator : public std::iterator<std::bidirectional_iterator_tag, Data> {
    public:
        using super = std::iterator<std::bidirectional_iterator_tag, Data>;
        node_id_iterator() {}
        node_id_iterator(Iter j) : i(j) {}
        node_id_iterator &operator++() { ++i; return *this; }
        node_id_iterator operator++(int) { auto tmp = *this; ++(*this); return tmp; }
        node_id_iterator &operator--() { --i; return *this; }
        node_id_iterator operator--(int) { auto tmp = *this; --(*this); return tmp; }
        bool operator==(node_id_iterator j) const { return i == j.i; }
        bool operator!=(node_id_iterator j) const { return !(*this == j); }
        Data operator*() { return Data(i->second); }
        typename super::pointer operator->() { return Data(i->second); }
    protected:
        Iter i;
};

/**
 * @brief      Convert an iterator into a node_id_iterator.
 *
 * @param[in]  j     The iterator to wrap
 *
 * @tparam     Iter  Typename of the iterator
 * @tparam     Data  Typename of the data
 *
 * @return     An iterator over NodeIDs.
 */
template <typename Iter, typename Data>
inline node_id_iterator<Iter, Data> make_node_id_iterator(Iter j)
{
    return node_id_iterator<Iter, Data>(j);
}

/**
 * @brief      An iterator adapter to iterate over Node data.
 *
 * @tparam     Iter  Typename of the iterator
 * @tparam     Data  Typename of the data
 */
template <typename Iter, typename Data>
struct node_data_iterator : public std::iterator<std::bidirectional_iterator_tag, Data> {
    public:
        using super = std::iterator<std::bidirectional_iterator_tag, Data>;
        node_data_iterator() {}
        node_data_iterator(Iter j) : i(j) {}
        node_data_iterator &operator++() { ++i; return *this; }
        node_data_iterator operator++(int) { auto tmp = *this; ++(*this); return tmp; }
        node_data_iterator &operator--() { --i; return *this; }
        node_data_iterator operator--(int) { auto tmp = *this; --(*this); return tmp; }
        bool operator==(node_data_iterator j) const { return i == j.i; }
        bool operator!=(node_data_iterator j) const { return !(*this == j); }
        typename super::reference operator*() { return i->second->_data; }
        typename super::pointer operator->() { return i->second->_data; }
    protected:
        Iter i;
};

/**
 * @brief      Convert an iterator into a node_data_iterator.
 *
 * @param[in]  j     The iterator to wrap
 *
 * @tparam     Iter  Typename of the iterator
 * @tparam     Data  Typename of the data
 *
 * @return     An iterator over Node data.
 */
template <typename Iter, typename Data>
inline node_data_iterator<Iter, Data> make_node_data_iterator(Iter j)
{
    return node_data_iterator<Iter, Data>(j);
}
} // end namespace detail

/**
 * @brief      Helper to expand traits for AbstractSimplicialComplex
 *
 * @tparam     K     Typename of the simplex KeyType
 * @tparam     Ts    Types for nodes and edges.
 */
template <typename K, typename ... Ts>
struct simplicial_complex_traits_default
{
    template <std::size_t k> using all_void = int;
    using KeyType   = K;
    using NodeTypes = util::type_holder<Ts...>;
<<<<<<< HEAD
    using EdgeTypes = typename util::int_type_map<
    		std::size_t,
            util::type_holder,
            typename std::make_index_sequence<sizeof ... (Ts)-1>,
            all_void>::type;
=======
    using EdgeTypes = typename util::int_type_map<std::size_t,
                                                  util::type_holder,
                                                  typename std::make_index_sequence<sizeof ... (Ts)-1>,
                                                  all_void>::type;
>>>>>>> 0f8c7144
};


/**
 * @class simplicial_complex
 *
 * @brief The CASC data structure for representing simplicial complexes of
 * arbitrary dimensionlity with coloring.
 *
 * @tparam     traits  The traits defining the KeyType, NodeTypes and EdgeTypes.
 */
template <typename traits>
class simplicial_complex
{
    public:
        using KeyType                   = typename traits::KeyType;
        using NodeDataTypes             = typename traits::NodeTypes;
        using EdgeDataTypes             = typename traits::EdgeTypes;
        using type_this                 = simplicial_complex<traits>;
        static constexpr auto numLevels = NodeDataTypes::size;
        static constexpr auto topLevel  = numLevels-1;
        using LevelIndex                = typename std::make_index_sequence<numLevels>;
    private:
<<<<<<< HEAD
    	/** Alias templated asc_node<...> as Node<k> */
        template <std::size_t k> using Node     = detail::asc_Node<KeyType, k, topLevel, NodeDataTypes, EdgeDataTypes>;
        /** Alias Node<k>* as NodePtr<k> */
        template <std::size_t k> using NodePtr  = Node<k>*;

    public:
    	/** Convenience alias for the user specified NodeData<k> typename */
        template <std::size_t k> using NodeData = typename util::type_get<k, NodeDataTypes>::type;
        /** Convenience alias for the user specified EdgeData<k> typename */
        template <std::size_t k> using EdgeData = typename util::type_get<k, EdgeDataTypes>::type;

        friend struct SimplexID; /**< SimplexID is a friend of simplicial_complex */
        /**
         * @brief      A handle for a simplex object in the complex.
         *
         *             SimplexID wraps a Node* for external handling. This way
         *             the end users are never exposed to a raw pointer. For all
         *             general purposes algorithms should use and pass
         *             SimplexIDs over raw pointers.
         *
         * @tparam     k     The Simplex dimension
=======
        template <std::size_t k> using Node     = detail::asc_Node<KeyType, k, topLevel, NodeDataTypes, EdgeDataTypes>;
        template <std::size_t k> using NodePtr  = Node<k>*;

    public:
        template <std::size_t k> using NodeData = typename util::type_get<k, NodeDataTypes>::type;
        template <std::size_t k> using EdgeData = typename util::type_get<k, EdgeDataTypes>::type;

        friend struct SimplexID;
        /**
         * @brief      A handle for a simplex in the complex.
         *
         * SimplexID wraps a Node* for external handling.
         *
         * @tparam     k     Simplex dimension
>>>>>>> 0f8c7144
         */
        template <std::size_t k>
        struct SimplexID {
            using complex = simplicial_complex<traits>;
            friend simplicial_complex<traits>;
            static constexpr size_t level = k;

<<<<<<< HEAD
            /**
             * @brief      Default constructor wraps a nullptr.
             */
            SimplexID() : ptr(nullptr) {}

            /**
             * @brief      Constructor to wrap a NodePtr<k>.
             *
             * @param[in]  p     The NodePtr to wrap
             */
            SimplexID(NodePtr<k> p) : ptr(p) {}

            /**
             * @brief      Copy constructor.
             *
             * @param[in]  rhs   Another SimplexID to copy.
             */
            SimplexID(const SimplexID &rhs) : ptr(rhs.ptr) {}

            /// Assignment operator
            SimplexID &operator=(const SimplexID &rhs) { ptr = rhs.ptr; return *this;}

            /// Equality of wrapped pointers  
            friend bool operator==(SimplexID lhs, SimplexID rhs) { return lhs.ptr == rhs.ptr; }
            /// Inequality of wrapped pointers
            friend bool operator!=(SimplexID lhs, SimplexID rhs) { return lhs.ptr != rhs.ptr; }
            /// Compare wrapped pointers
            friend bool operator<=(SimplexID lhs, SimplexID rhs) { return lhs.ptr <= rhs.ptr; }
            /// Compare wrapped pointers
            friend bool operator>=(SimplexID lhs, SimplexID rhs) { return lhs.ptr >= rhs.ptr; }
            /// Compare wrapped pointers
            friend bool operator<(SimplexID lhs, SimplexID rhs)  { return lhs.ptr < rhs.ptr; }
            /// Compare wrapped pointers
            friend bool operator>(SimplexID lhs, SimplexID rhs)  { return lhs.ptr > rhs.ptr; }

            /// Support casting 
=======
            SimplexID() : ptr(nullptr) {}
            SimplexID(NodePtr<k> p) : ptr(p) {}
            SimplexID(const SimplexID &rhs) : ptr(rhs.ptr) {}

            SimplexID &operator=(const SimplexID &rhs) { ptr = rhs.ptr; return *this;}
            friend bool operator==(SimplexID lhs, SimplexID rhs) { return lhs.ptr == rhs.ptr; }
            friend bool operator!=(SimplexID lhs, SimplexID rhs) { return lhs.ptr != rhs.ptr; }
            friend bool operator<=(SimplexID lhs, SimplexID rhs) { return lhs.ptr <= rhs.ptr; }
            friend bool operator>=(SimplexID lhs, SimplexID rhs) { return lhs.ptr >= rhs.ptr; }
            friend bool operator<(SimplexID lhs, SimplexID rhs)  { return lhs.ptr < rhs.ptr; }
            friend bool operator>(SimplexID lhs, SimplexID rhs)  { return lhs.ptr > rhs.ptr; }

>>>>>>> 0f8c7144
            explicit operator std::uintptr_t () const { return reinterpret_cast<std::uintptr_t>(ptr); }

            auto const && operator*() const { return ptr->_data; }
            auto &&operator*() { return ptr->_data; }

            auto const && data() const { return ptr->_data; }
            auto        &&data() { return ptr->_data; }

<<<<<<< HEAD

            /**
             * @brief      Print the simplex as its name.
             *
             * Example "s{0,1,2}"
             *
             * @param      out   Handle to the stream
             * @param[in]  nid   SimplexID of interest
             *
             * @return     Handle to the stream
             */
            friend std::ostream& operator<<(std::ostream& out,
                 const SimplexID& nid){
             // we really need a static_if here...
             out << "s{";
             print_helper<k,0>::apply(out, nid);
             out << "}";
             return out;
            }

            /**
             * @brief      A full debug printout of of the node itself
             *
             * @param      out   Handle to the stream
             * @param[in]  nid   SimplexID of interest
             *
             * @return     Handle to the stream
             */
            //friend std::ostream& operator<<(std::ostream& out, const
            // SimplexID& nid){ out << *nid.ptr; return out; }

            /**
             * @brief      Print the SimplexID as an ID.
             * 
             * Example "0x7fd502402f10"
=======
            /**
             * @brief      A full debug printout of of the node itself
             *
             * @param      out   Handle to the stream
             * @param[in]  nid   Node of interest
             *
             * @return     Handle to the stream
             */
            //friend std::ostream& operator<<(std::ostream& out, const
            // SimplexID& nid){ out << *nid.ptr; return out; }

            /**
             * @brief      Print basic information about the simplex.
             *
             * @param      out   Handle to the stream
             * @param[in]  nid   Node of interest
             *
             * @return     Handle to the stream
             */
            // friend std::ostream& operator<<(std::ostream& out,
            //      const simplexid& nid){
            //  // we really need a static_if here...
            //  out << "s{";
            //  print_helper<k,0>::apply(out, nid);
            //  out << "}";
            //  return out;
            // }

            /**
             * @brief      Print the SimplexID as if it were an ID
>>>>>>> 0f8c7144
             *
             * @param      out   Handle to the stream
             * @param[in]  nid   Node of interest
             *
             * @return     Handle to the stream
             */
<<<<<<< HEAD
            // friend std ::ostream &operator<<(std::ostream &out, const SimplexID &nid) { out << nid.ptr; return out; }

            private:
                /**
                 * @brief      Base Case helper for printing SimplexIDs.
                 *
                 * @tparam     l     The Simplex dimension
                 * @tparam     foo   Dummy argument to avoid explicit specialization
                 *                   in class scope
                 */
=======
            friend std ::ostream &operator<<(std::ostream &out, const SimplexID &nid) { out << nid.ptr; return out; }

            private:
>>>>>>> 0f8c7144
                template <size_t l, size_t foo>
                struct print_helper
                {
                    static std::ostream &apply(std::ostream       &out,
                                               const SimplexID<l> &nid)
                    {
                        auto down = (*nid.ptr)._down;
                        for (auto it = down.cbegin(); it != --down.cend(); ++it)
                        {
                            out << it->first << ",";
                        }
                        out << (--down.cend())->first;
                        return out;
                    }
                };

<<<<<<< HEAD
 				/**
 				 * @brief      Explicit specialization to print 0-Simplices
 				 *
 				 * @tparam     foo   Dummy argument to avoid explicit specialization
 				 *                   in class scope
 				 */
=======
>>>>>>> 0f8c7144
                template <size_t foo>
                struct print_helper<0, foo>
                {
                    static std::ostream &apply(std::ostream    &out,
                                               const SimplexID &nid)
                    {
                        out << "root";
                        return out;
                    }
                };

                NodePtr<k> ptr;
        };


<<<<<<< HEAD
        friend struct EdgeID; /**< EdgeID is a friend to simplicial_complex */

        /**
         * @brief      External reference to an edge or a connection within the
         *             complex.
         *
         * @tparam     k     The edge connects a simplex of size k-1 to a
         *                   simplex of size k.
         */
        template <std::size_t k>
        struct EdgeID {
            using complex = simplicial_complex<traits>;
            friend simplicial_complex<traits>;
            static constexpr size_t level = k;


            /**
             * @brief      Default contstructor wraps a nullptr and dummy edge.
             */
            EdgeID() : ptr(nullptr), edge(0) {}

            /**
             * @brief      Constructor to wrap an Edge.
             *
             * @param[in]  p     Pointer to the next Node.
             * @param[in]  e     Key of the edge
             */
            EdgeID(NodePtr<k> p, KeyType e) : ptr(p), edge(e) {}

            /**
             * @brief      Copy constructor
             *
             * @param[in]  rhs   The right hand side
             */
            EdgeID(const EdgeID &rhs) : ptr(rhs.ptr), edge(rhs.edge) {}

            /// Assignment operator
            EdgeID &operator=(const EdgeID &rhs) { ptr = rhs.ptr; edge = rhs.edge; return *this;}

            /// Equality of wrapped pointers and edges
            friend bool operator==(EdgeID lhs, EdgeID rhs) { return lhs.ptr == rhs.ptr && lhs.edge == rhs.edge; }
            friend bool operator!=(EdgeID lhs, EdgeID rhs) { return !(lhs == rhs); }
            friend bool operator<=(EdgeID lhs, EdgeID rhs) { return lhs < rhs || lhs == rhs; }
            friend bool operator>=(EdgeID lhs, EdgeID rhs) { return lhs > rhs || lhs == rhs; }
        	/// Less than defines an ordering of key types on the edges.
            friend bool operator<(EdgeID lhs, EdgeID rhs)
            {
                return (lhs.ptr < rhs.ptr) || (lhs.ptr == rhs.ptr && lhs.edge < rhs.edge);
            }
        	/// Greater than comparison 
            friend bool operator>(EdgeID lhs, EdgeID rhs)  { return rhs < lhs; }

			// explicit operator std::size_t () const { return static_cast<std::size_t>(ptr); }

            auto const &operator*() const { return data(); }
            auto &operator*() { return data(); }

            KeyType        key() const { return edge; }

            auto const    &data() const { return ptr->_edge_data[edge]; }
            auto          &data() { return ptr->_edge_data[edge]; }

            /**
             * @brief      Get the simplex above.
             *
             * @return     SimplexID of the simplex above the edge.
             */
            SimplexID<k>   up() const { return ptr; }

            /**
             * @brief      Get the simplex below.
             *
             * @return     SimplexID of the simplex below the edge.
             */
            SimplexID<k-1> down() const { return SimplexID<k-1>(ptr->_down[edge]); }

            private:
                NodePtr<k> ptr;
                KeyType    edge;
        };

        /**
         * @brief      Default constructor
         */
        simplicial_complex()
            : node_count(0)
        {
        	// Create a root node
            _root = create_node(std::integral_constant<std::size_t, 0>());
            for (auto &x : level_count) // Initialize level_count to 0 for all levels
            {
                x = 0;
            }
        }

        /**
         * @brief      Destruct the simplicial complex
         *
         *             This will recursively go over the simplices and remove
         *             them.
         */
        ~simplicial_complex()
        {
            size_t count;
            remove_recurse<0, 0>::apply(this, &_root, &_root + 1, count);
        }

        /**
         * @brief      Insert the simplex named 's' and all sub-simplices, into
         *             the complex.
         *
         * @param[in]  s     A C style array of vertices of simplex 's'.
         *
         * @tparam     n     Dimension of simplex 's'.
         */
        template <size_t n>
        void insert(const KeyType (&s)[n])
        {
            for (const KeyType* p = s; p < s + n; ++p)
            {
                unused_vertices.remove(*p);
            }
            insert_full<0, n>::apply(this, _root, s);
        }

        /**
         * @brief      Insert the simplex named 's' and all sub-simplices, into
         *             the complex. 'data' is stored in the complex at 's'.
         *
         * @param[in]  s     A C style array of vertices of simplex 's'.
         * @param[in]  data  The data to be stored at the simplex 's'.
         *
         * @tparam     n     Dimension of simplex 's'.
         */
        template <size_t n>
        void insert(const KeyType (&s)[n], const NodeData<n> &data)
        {
            for (const KeyType* p = s; p < s + n; ++p)
            {
                unused_vertices.remove(*p);
            }
            Node<n>* rval = insert_full<0, n>::apply(this, _root, s);
            rval->_data = data;
        }

        /**
         * @brief      Insert the simplex named 's', and all sub-simplices, into
         *             the complex.
         *
         * @param[in]  s     Array of vertices comprising 's'.
         *
         * @tparam     n     Dimension of simplex 's'.
=======
        friend struct EdgeID;
        /**
         * @brief      External reference to an edge or a connection within the
         *complex.
         *
         * @tparam     k     The edge connects a simplex of size k-1 to a
         *simplex of size k.
         */
        template <std::size_t k>
        struct EdgeID {
            using complex = simplicial_complex<traits>;
            friend simplicial_complex<traits>;
            static constexpr size_t level = k;

            EdgeID() : ptr(nullptr), edge(0) {}
            EdgeID(NodePtr<k> p, KeyType e) : ptr(p), edge(e) {}
            EdgeID(const EdgeID &rhs) : ptr(rhs.ptr), edge(rhs.edge) {}

            EdgeID &operator=(const EdgeID &rhs) { ptr = rhs.ptr; edge = rhs.edge; return *this;}
            friend bool operator==(EdgeID lhs, EdgeID rhs) { return lhs.ptr == rhs.ptr && lhs.edge == rhs.edge; }
            friend bool operator!=(EdgeID lhs, EdgeID rhs) { return !(lhs == rhs); }
            friend bool operator<=(EdgeID lhs, EdgeID rhs) { return lhs < rhs || lhs == rhs; }
            friend bool operator>=(EdgeID lhs, EdgeID rhs) { return lhs > rhs || lhs == rhs; }
            friend bool operator<(EdgeID lhs, EdgeID rhs)
            {
                return (lhs.ptr < rhs.ptr) || (lhs.ptr == rhs.ptr && lhs.edge < rhs.edge);
            }
            friend bool operator>(EdgeID lhs, EdgeID rhs)  { return rhs < lhs; }

//		explicit operator std::size_t () const { return
// static_cast<std::size_t>(ptr); }

            auto const &operator*() const { return data(); }
            auto &operator*() { return data(); }

            KeyType        key() const { return edge; }

            auto const    &data() const { return ptr->_edge_data[edge]; }
            auto          &data() { return ptr->_edge_data[edge]; }

            SimplexID<k>   up() const { return ptr; }
            SimplexID<k-1> down() const { return SimplexID<k-1>(ptr->_down[edge]); }

            private:
                NodePtr<k> ptr;
                KeyType    edge;
        };

        /**
         * @brief      Default constructor
         */
        simplicial_complex()
            : node_count(0)
        {
            _root = create_node(std::integral_constant<std::size_t, 0>());
            for (auto &x : level_count)
            {
                x = 0;
            }
        }

        /**
         * @brief      Destroys the object.
         */
        ~simplicial_complex()
        {
            size_t count;
            remove_recurse<0, 0>::apply(this, &_root, &_root + 1, count);
        }

        /**
         * @brief      Insert the simplex named 's', and all sub-simplices, into
         *the complex.
         *
         * @param[in]  s     The simplex to be inserted.
         *
         * @tparam     n     Size of simplex 's'.
         */
        template <size_t n>
        void insert(const KeyType (&s)[n])
        {
            for (const KeyType* p = s; p < s + n; ++p)
            {
                unused_vertices.remove(*p);
            }
            insert_full<0, n>::apply(this, _root, s);
        }

        /**
         * @brief      Insert the simplex named 's', and all sub-simplices, into
         *the complex. 'data' is stored in the complex at 's'.
         *
         * @param[in]  s     The simplex to be inserted.
         * @param[in]  data  The data to be stored at the simplex 's'.
         *
         * @tparam     n     Size of simplex 's'.
         */
        template <size_t n>
        void insert(const KeyType (&s)[n], const NodeData<n> &data)
        {
            for (const KeyType* p = s; p < s + n; ++p)
            {
                unused_vertices.remove(*p);
            }
            Node<n>* rval = insert_full<0, n>::apply(this, _root, s);
            rval->_data = data;
        }

        /**
         * @brief      Insert the simplex named 's', and all sub-simplices, into
         *the complex.
         *
         * @param[in]  s     The simplex to be inserted.
         *
         * @tparam     n     Size of simplex 's'.
>>>>>>> 0f8c7144
         */
        template <size_t n>
        void insert(const std::array<KeyType, n> &s)
        {
            for (KeyType x : s)
            {
                unused_vertices.remove(x);
            }
            insert_full<0, n>::apply(this, _root, s.data());
<<<<<<< HEAD
        }

        /**
         * @brief      Insert the simplex named 's', and all sub-simplices, into
         *the complex. 'data' is stored in the complex at 's'.
         *
         * @param[in]  s     Array of vertices comprising 's'.
         * @param[in]  data  The data to be stored at the simplex 's'.
         *
         * @tparam     n     Dimension of simplex 's'.
         */
        template <size_t n>
        void insert(const std::array<KeyType, n> &s, const NodeData<n> &data)
        {
            for (KeyType x : s)
            {
                unused_vertices.remove(x);
            }
            Node<n>* rval = insert_full<0, n>::apply(this, _root, s.data());
            rval->_data = data;
        }

        /**
         * @brief      Add a new vertex to the ocmplex
         *
         * @return     The key of the new vertex.
         *
         *             A list of currently used indices is tracked using a
         *             B-tree. This function retrieves a currently unused index.
         */
        KeyType add_vertex()
        {
            KeyType v[1] = {unused_vertices.pop()};
            insert<1>(v);
            return v[0];
        }

        /**
         * @brief      Gets the name of the simplex referenced by 'id'.
         *
         * @param[in]  id      SimplexID of the simplex of interest.
         * @param[in]  fn      Lambda function to apply to the name of 'id'.
         *
         * @tparam     n       Dimension of simplex 'id'.
         * @tparam     Lambda  Type which supports operator(KeyType).
         */
        template <size_t n, typename Lambda>
        void get_name(SimplexID<n> id, Lambda fn) const
        {
            for (auto curr : id.ptr->_down)
            {
                fn(curr.first);
            }
        }

        /**
         * @brief      Gets the name of the simplex referenced by 'id'.
         *
         * @param[in]  id    SimplexID of the simplex of interest.
         *
         * @tparam     n     Size of the simplex referenced by 'id'.
         *
         * @return     Array containing the name of 'id'.
         */
        template <size_t n>
        std::array<KeyType, n> get_name(SimplexID<n> id) const
        {
            std::array<KeyType, n> s;

            int                    i = 0;
            for (auto curr : id.ptr->_down)
            {
                s[i++] = curr.first;
            }

            return s;
        }

        /**
         * @brief      Gets the name of the simplex referenced by 'id'. This is
         *             a special case which handles the empty set simplex.
         *
         * @param[in]  id    SimplexID of the simplex of interest.
         *
         * @return     Array containing the name of 'id'.
         */
        std::array<KeyType, 0> get_name(SimplexID<0> id) const
        {
            std::array<KeyType, 0> name;
            return name;
        }


        /**
         * @brief      Gets the simplex with name 's'.
         *
         * @param[in]  s     Name of the simplex to find.
         *
         * @tparam     n     Dimension of simplex s.
         *
         * @return     SimplexID of node corresponding to 's'. 
         */
        template <size_t n>
        SimplexID<n> get_simplex_up(const KeyType (&s)[n]) const
        {
            return get_recurse<0, n>::apply(this, s, _root);
        }

        /**
         * @brief      Get the simplex identifier which has the name 's'
         *             relative to the simplex 'id'.
         *
         * @param[in]  id    The identifier of a simplex.
         * @param[in]  s     The relative name of the desired simplex.
         *
         * @tparam     i     The size of simplex 'id'.
         * @tparam     j     The length of the name 's'.
         *
         * @return     SimplexID of node corresponding to \f$id\cup s\f$.
         */
        template <size_t i, size_t j>
        SimplexID<i+j> get_simplex_up(const SimplexID<i> id, const KeyType (&s)[j]) const
        {
            return get_recurse<i, j>::apply(this, s, id);
        }

        /**
         * @brief      Convenience version of get_simplex_up when the name 's'
         *             consists of a single character.
         *
         * @param[in]  id    The identifier of a simplex.
         * @param[in]  s     The relative single character name of the desired
         *                   simplex.
         *
         * @tparam     i     The size of simplex 'id'.
         *
         * @return     SimplexID of node corresponding to \f$id\cup s\f$.
         */
        template <size_t i>
        SimplexID<i+1> get_simplex_up(const SimplexID<i> id, const KeyType s) const
        {
            return get_recurse<i, 1>::apply(this, &s, id.ptr);
        }

        /**
         * @brief      Get the root simplex.
         *
         * @return     The root simplex.
         */
        SimplexID<0> get_simplex_up() const
        {
            return _root;
        }


        /**
         * @brief      Get the sub-simplex of the simplex 'id' which does not
         *             have 's' in the name.
         *
         * @param[in]  id    The identifier of a simplex.
         * @param[in]  s     The relative name of the desired simplex.
         *
         * @tparam     i     The size of simplex 'id'.
         * @tparam     j     The length of the name 's'
         *
         * @return     The node down.
         */
        template <size_t i, size_t j>
        SimplexID<i-j> get_simplex_down(const SimplexID<i> id, const KeyType (&s)[j]) const
        {
            return get_down_recurse<i, j>::apply(this, s, id.ptr);
        }

        /**
         * @brief      Convenience version of get_simplex_down when the name 's'
         *             consists of a single character.
         *
         * @param[in]  id    The identifier of a simplex.
         * @param[in]  s     The relative single character name of the desired
         *                   simplex.
         *
         * @tparam     i     The size of simplex 'id'.
         *
         * @return     The node down.
         */
        template <size_t i>
        SimplexID<i-1> get_simplex_down(const SimplexID<i> id, const KeyType s) const
        {
            return get_down_recurse<i, 1>::apply(this, &s, id.ptr);
        }

        /**
         * @brief      Get the root simplex.
         *
         * @return     The root simplex.
         */
        SimplexID<0> get_simplex_down() const
        {
            return _root;
        }

        /**
         * @brief      Get the coboundary of Simplex 'id'
         *
         * @param[in]  id        The identifier of a simplex.
         * @param[in]  pos       Iterator inserter
         *
         * @tparam     k         { description }
         * @tparam     Inserter  { description }
         */
        template <size_t k, class Inserter>
        void get_cover_insert(const SimplexID<k> id, Inserter pos) const
        {
            for (auto curr : id.ptr->_up)
            {
                *pos++ = curr.first;
            }
        }

        template <size_t k, class Lambda>
        void get_cover(const SimplexID<k> id, Lambda fn) const
        {
            for (auto curr : id.ptr->_up)
            {
                fn(curr.first);
            }
        }

        template <size_t k>
        auto get_cover(const SimplexID<k> id) const
        {
            std::vector<KeyType> rval;
            get_cover_insert(id, std::back_inserter(rval));
            return std::move(rval);
        }

        /**
         *  @brief      Get the set of simplices of which the provided simplices
         *are sub-simplices of.
         *
         *  @param      simplices The set of sub-simplices.
         *
         *  @return     Set of simplices which contain all sub-simplices
         *'simplices'.
         */
        template <size_t k>
        std::set<SimplexID<k+1> > up(const std::set<SimplexID<k> > &simplices) const
        {
            std::set<SimplexID<k+1> > rval;
            for (auto simplex : simplices)
            {
                for (auto p : simplex.ptr->_up)
                {
                    rval.insert(SimplexID<k+1>(p.second));
                }
            }
            return rval;
        }

        /**
         *  @brief      Get the set of simplices of which the provided simplex
         *is a sub-simplex.
         *
         *  @param      nid The sub-simplex
         *
         *  @return     Set of simplices which contain all sub-simplices 'nid'.
         */
        template <size_t k>
        std::set<SimplexID<k+1> > up(const SimplexID<k> nid) const
        {
            std::set<SimplexID<k+1> > rval;
            for (auto p : nid.ptr->_up)
            {
                rval.insert(SimplexID<k+1>(p.second));
            }
            return rval;
        }

        /**
         *  @brief      Get the sub-simplices of simplicies 'nodes'.
         *
         *  @param      nodes The set of simplicies.
         *
         *  @return     Sub-simplices of 'nodes'.
         */
        template <size_t k>
        std::set<SimplexID<k-1> > down(const std::set<SimplexID<k> > &nodes) const
        {
            std::set<SimplexID<k-1> > rval;
            for (auto nid : nodes)
            {
                for (auto p : nid.ptr->_down)
                {
                    rval.insert(SimplexID<k-1>(p.second));
                }
            }
            return rval;
        }

        /**
         *  @brief      Get the sub-simplices of simplex 'nid'.
         *
         *  @param      nid the simplex of interest
         *
         *  @return     Sub-simplices of 'nid'.
         */
        template <size_t k>
        std::set<SimplexID<k-1> > down(const SimplexID<k> nid) const
        {
            std::set<SimplexID<k-1> > rval;
            for (auto p : nid.ptr->_down)
            {
                rval.insert(SimplexID<k-1>(p.second));
            }
            return rval;
        }


        /**
         * @brief      Gets the edge up.
         *
         * @param[in]  nid   The nid
         * @param[in]  a     Key of the edge to get.
         *
         * @tparam     k     The level of the simplex of interest
         *
         * @return     The edge up.
         */
        template <size_t k>
        auto get_edge_up(SimplexID<k> nid, KeyType a)
        {
            return EdgeID<k+1>(nid.ptr->_up[a], a);
        }

        template <size_t k>
        auto get_edge_down(SimplexID<k> nid, KeyType a)
        {
            return EdgeID<k>(nid.ptr, a);
        }

        /**
         * @brief      Gets the edge up
=======
        }

        /**
         * @brief      Insert the simplex named 's', and all sub-simplices, into
         *the complex. 'data' is stored in the complex at 's'.
         *
         * @param[in]  s     The simplex to be inserted.
         * @param[in]  data  The data to be stored at the simplex 's'.
         *
         * @tparam     n     Size of simplex 's'.
         */
        template <size_t n>
        void insert(const std::array<KeyType, n> &s, const NodeData<n> &data)
        {
            for (KeyType x : s)
            {
                unused_vertices.remove(x);
            }
            Node<n>* rval = insert_full<0, n>::apply(this, _root, s.data());
            rval->_data = data;
        }

        KeyType add_vertex()
        {
            KeyType v[1] = {unused_vertices.pop()};
            insert<1>(v);
            return v[0];
        }

        /**
         * @brief      Gets the name of the simplex referenced by 'id'.
         *
         * @param[in]  id      The identifier of a simplex.
         * @param[in]  fn      Function will be called with characters of
         *'name'.
         *
         * @tparam     n       Size of the simplex referenced by 'id'.
         * @tparam     Lambda  Type which supports operator(KeyType).
         */
        template <size_t n, typename Lambda>
        void get_name(SimplexID<n> id, Lambda fn) const
        {
            for (auto curr : id.ptr->_down)
            {
                fn(curr.first);
            }
        }

        /**
         * @brief      Gets the name of the simplex referenced by 'id'.
         *
         * @param[in]  id      The identifier of a simplex.
         *
         * @tparam     n       Size of the simplex referenced by 'id'.
         *
         * @return     The name.
         */
        template <size_t n>
        std::array<KeyType, n> get_name(SimplexID<n> id) const
        {
            std::array<KeyType, n> s;

            int                    i = 0;
            for (auto curr : id.ptr->_down)
            {
                s[i++] = curr.first;
            }

            return s;
        }

        /**
         * @brief      Gets the name of the simplex referenced by 'id'. This is
         *a special case which handles the empty set simplex.
         *
         * @param[in]  id    The identifier
         *
         * @return     The name.
         */
        std::array<KeyType, 0> get_name(SimplexID<0> id) const
        {
            std::array<KeyType, 0> name;
            return name;
        }


        /**
         * @brief      Gets the simplex identifier which has the name 's'.
         *
         * @param[in]  s     Name of the simplex to find.
         *
         * @tparam     n     Size of simplex s.
         *
         * @return     The node up.
         */
        template <size_t n>
        SimplexID<n> get_simplex_up(const KeyType (&s)[n]) const
        {
            return get_recurse<0, n>::apply(this, s, _root);
        }

        /**
         * @brief      Get the simplex identifier which has the name 's'
         *relative to the simplex 'id'.
         *
         * @param[in]  id   The identifier of a simplex.
         * @param[in]  s    The relative name of the desired simplex.
         *
         * @tparam     i    The size of simplex 'id'.
         * @tparam     j    The length of the name 's'.
         *
         * @return     The node up.
         */
        template <size_t i, size_t j>
        SimplexID<i+j> get_simplex_up(const SimplexID<i> id, const KeyType (&s)[j]) const
        {
            return get_recurse<i, j>::apply(this, s, id);
        }

        /**
         * @brief      Convenience version of get_simplex_up when the name 's'
         *consists of a single character.
         *
         * @param[in]  nid   The identifier of a simplex.
         * @param[in]  s     The relative single character name of the desired
         *simplex.
         *
         * @tparam     i     The size of simplex 'id'.
         *
         * @return     The node up.
         */
        template <size_t i>
        SimplexID<i+1> get_simplex_up(const SimplexID<i> id, const KeyType s) const
        {
            return get_recurse<i, 1>::apply(this, &s, id.ptr);
        }

        /**
         * @brief      Get the root simplex.
         *
         * @return     The root simplex.
         */
        SimplexID<0> get_simplex_up() const
        {
            return _root;
        }


        /**
         * @brief      Get the sub-simplex of the simplex 'id' which does not
         *have 's' in the name.
         *
         * @param[in]  id    The identifier of a simplex.
         * @param[in]  s     The relative name of the desired simplex.
         *
         * @tparam     i     The size of simplex 'id'.
         * @tparam     j     The length of the name 's'
         *
         * @return     The node down.
         */
        template <size_t i, size_t j>
        SimplexID<i-j> get_simplex_down(const SimplexID<i> id, const KeyType (&s)[j]) const
        {
            return get_down_recurse<i, j>::apply(this, s, id.ptr);
        }

        /**
         * @brief      Convenience version of get_simplex_down when the name 's'
         *consists of a single character.
         *
         * @param[in]  id   The identifier of a simplex.
         * @param[in]  s    The relative single character name of the desired
         *simplex.
         *
         * @tparam     i    The size of simplex 'id'.
         *
         * @return     The node down.
         */
        template <size_t i>
        SimplexID<i-1> get_simplex_down(const SimplexID<i> nid, const KeyType s) const
        {
            return get_down_recurse<i, 1>::apply(this, &s, nid.ptr);
        }

        /**
         * @brief      Get the root simplex.
         *
         * @return     The root simplex.
         */
        SimplexID<0> get_simplex_down() const
        {
            return _root;
        }

        template <size_t k, class Inserter>
        void get_cover_insert(const SimplexID<k> id, Inserter pos) const
        {
            for (auto curr : id.ptr->_up)
            {
                *pos++ = curr.first;
            }
        }

        template <size_t k, class Lambda>
        void get_cover(const SimplexID<k> id, Lambda fn) const
        {
            for (auto curr : id.ptr->_up)
            {
                fn(curr.first);
            }
        }

        template <size_t k>
        auto get_cover(const SimplexID<k> id) const
        {
            std::vector<KeyType> rval;
            get_cover_insert(id, std::back_inserter(rval));
            return std::move(rval);
        }

        /**
         *  @brief      Get the set of simplices of which the provided simplices
         *are sub-simplices of.
         *
         *  @param      simplices The set of sub-simplices.
         *
         *  @return     Set of simplices which contain all sub-simplices
         *'simplices'.
         */
        template <size_t k>
        std::set<SimplexID<k+1> > up(const std::set<SimplexID<k> > &simplices) const
        {
            std::set<SimplexID<k+1> > rval;
            for (auto simplex : simplices)
            {
                for (auto p : simplex.ptr->_up)
                {
                    rval.insert(SimplexID<k+1>(p.second));
                }
            }
            return rval;
        }

        /**
         *  @brief      Get the set of simplices of which the provided simplex
         *is a sub-simplex.
         *
         *  @param      nid The sub-simplex
         *
         *  @return     Set of simplices which contain all sub-simplices 'nid'.
         */
        template <size_t k>
        std::set<SimplexID<k+1> > up(const SimplexID<k> nid) const
        {
            std::set<SimplexID<k+1> > rval;
            for (auto p : nid.ptr->_up)
            {
                rval.insert(SimplexID<k+1>(p.second));
            }
            return rval;
        }

        /**
         *  @brief      Get the sub-simplices of simplicies 'nodes'.
         *
         *  @param      nodes The set of simplicies.
         *
         *  @return     Sub-simplices of 'nodes'.
         */
        template <size_t k>
        std::set<SimplexID<k-1> > down(const std::set<SimplexID<k> > &nodes) const
        {
            std::set<SimplexID<k-1> > rval;
            for (auto nid : nodes)
            {
                for (auto p : nid.ptr->_down)
                {
                    rval.insert(SimplexID<k-1>(p.second));
                }
            }
            return rval;
        }

        /**
         *  @brief      Get the sub-simplices of simplex 'nid'.
         *
         *  @param      nid the simplex of interest
         *
         *  @return     Sub-simplices of 'nid'.
         */
        template <size_t k>
        std::set<SimplexID<k-1> > down(const SimplexID<k> nid) const
        {
            std::set<SimplexID<k-1> > rval;
            for (auto p : nid.ptr->_down)
            {
                rval.insert(SimplexID<k-1>(p.second));
            }
            return rval;
        }


        /**
         * @brief      Gets the edge up.
>>>>>>> 0f8c7144
         *
         * @param[in]  nid   The nid
         * @param[in]  a     Key of the edge to get.
         *
         * @tparam     k     The level of the simplex of interest
         *
         * @return     The edge up.
         */
        template <size_t k>
<<<<<<< HEAD
=======
        auto get_edge_up(SimplexID<k> nid, KeyType a)
        {
            return EdgeID<k+1>(nid.ptr->_up[a], a);
        }

        template <size_t k>
        auto get_edge_down(SimplexID<k> nid, KeyType a)
        {
            return EdgeID<k>(nid.ptr, a);
        }

        template <size_t k>
>>>>>>> 0f8c7144
        auto get_edge_up(SimplexID<k> nid, KeyType a) const
        {
            return EdgeID<k+1>(nid.ptr->_up[a], a);
        }

        template <size_t k>
        auto get_edge_down(SimplexID<k> nid, KeyType a) const
        {
            return EdgeID<k>(nid.ptr, a);
        }

        template <size_t k>
        bool exists(const KeyType (&s)[k]) const
        {

            return get_recurse<0, k>::apply(this, s, _root) != 0;
        }

        /**
         * @brief      Get the number of simplices of level 'k'.
         *
         * @tparam     k     The level of interest
         *
         * @return     { description_of_the_return_value }
         */
        template <std::size_t k>
        auto size() const
        {
            return std::get<k>(levels).size();
        }

        template <std::size_t k>
        auto get_level_id()
        {
            auto begin      = std::get<k>(levels).begin();
            auto end        = std::get<k>(levels).end();
            auto data_begin = detail::make_node_id_iterator<decltype(begin), SimplexID<k> >(begin);
            auto data_end   = detail::make_node_id_iterator<decltype(end), SimplexID<k> >(end);
            return util::make_range(data_begin, data_end);
        }

        template <std::size_t k>
        auto get_level_id() const
        {
            auto begin      = std::get<k>(levels).cbegin();
            auto end        = std::get<k>(levels).cend();
            auto data_begin = detail::make_node_id_iterator<decltype(begin), const SimplexID<k> >(begin);
            auto data_end   = detail::make_node_id_iterator<decltype(end), const SimplexID<k> >(end);
            return util::make_range(data_begin, data_end);
        }

        template <std::size_t k>
        auto get_level()
        {
            auto begin      = std::get<k>(levels).begin();
            auto end        = std::get<k>(levels).end();
            auto data_begin = detail::make_node_data_iterator<decltype(begin), NodeData<k> >(begin);
            auto data_end   = detail::make_node_data_iterator<decltype(end), NodeData<k> >(end);
            return util::make_range(data_begin, data_end);
        }

        template <std::size_t k>
        auto get_level() const
        {
            auto begin      = std::get<k>(levels).cbegin();
            auto end        = std::get<k>(levels).cend();
            auto data_begin = detail::make_node_data_iterator<decltype(begin), const NodeData<k> >(begin);
            auto data_end   = detail::make_node_data_iterator<decltype(end), const NodeData<k> >(end);
            return util::make_range(data_begin, data_end);
        }

        template <std::size_t k>
        size_t remove(const KeyType (&s)[k])
        {
            Node<k>* root  = get_recurse<0, k>::apply(this, s, _root);
            size_t   count = 0;
            return remove_recurse<k, 0>::apply(this, &root, &root + 1, count);
        }

        template <std::size_t k>
        size_t remove(const std::array<KeyType, k> &s)
        {
            Node<k>* root  = get_recurse<0, k>::apply(this, s.data(), _root);
            size_t   count = 0;
            return remove_recurse<k, 0>::apply(this, &root, &root + 1, count);
        }

        template <std::size_t k>
        std::size_t remove(SimplexID<k> s)
        {
            size_t count = 0;
            return remove_recurse<k, 0>::apply(this, &s.ptr, &s.ptr + 1, count);
        }

        template <std::size_t L, std::size_t R>
        bool leq(SimplexID<L> lhs, SimplexID<R> rhs) const
        {
            auto        name_lhs = get_name(lhs);
            auto        name_rhs = get_name(rhs);

            std::size_t i = 0;
            for (std::size_t j = 0; i < L && j < R; ++j)
            {
                if (name_lhs[i] == name_rhs[j])
                {
                    ++i;
                }
            }

            return (i == L);
        }

        template <std::size_t L, std::size_t R>
        bool eq(SimplexID<L> lhs, SimplexID<R> rhs) const
        {
            return false;
        }

        template <std::size_t k>
        bool eq(SimplexID<k> lhs, SimplexID<k> rhs) const
        {
            auto name_lhs = get_name(lhs);
            auto name_rhs = get_name(rhs);

            for (std::size_t i = 0; i < k; ++i)
            {
                if (name_lhs[i] != name_rhs[i])
                {
                    return false;
                }
            }

            return true;
        }

        template <std::size_t L, std::size_t R>
        bool lt(SimplexID<L> lhs, SimplexID<R> rhs) const
        {
            return L < R && leq(lhs, rhs);
        }

    private:
        /**
         * Recursively deletes dependent nodes.
         *
         * @tparam     level  { description }
         * @tparam     foo    A junk argument to get the compiler to play nicely
         */
        template <size_t level, size_t foo>
        struct remove_recurse
        {
            template <typename T>
            static size_t apply(type_this* that, T begin, T end, size_t &count)
            {
                std::set<Node<level+1>*> next;
                // for each node of interest...
                for (auto i = begin; i != end; ++i)
                {
                    auto up = (*i)->_up;
                    for (auto j = up.begin(); j != up.end(); ++j)
                    {
                        next.insert(j->second);
                    }
                    that->remove_node(*i);
                    ++count;
                }
                return remove_recurse<level+1, foo>::apply(that, next.begin(), next.end(), count);
            }
        };

        // Terminal condition for remove_recurse
        template <size_t foo>
        struct remove_recurse<numLevels-1, foo>
        {
            template <typename T>
            static size_t apply(type_this* that, T begin, T end, size_t &count)
            {
                for (auto i = begin; i != end; ++i)
                {
                    that->remove_node(*i);
                    ++count;
                }
                return count;
            }
        };

        template <size_t i, size_t n>
        struct get_recurse
        {
            static Node<i+n>* apply(const type_this* that, const KeyType* s, Node<i>* root)
            {
                // TODO: We probably don't need to check if root is a valid
                // simplex (10)
                if (root)
                {
                    auto p = root->_up.find(*s);
                    if (p != root->_up.end())
                    {
                        return get_recurse<i+1, n-1>::apply(that, s+1, root->_up[*s]);
                    }
                    else
                    {
                        return nullptr;
                    }
                }
                else
                {
                    return nullptr;
                }
            }
        };

        template <size_t i>
        struct  get_recurse<i, 0>
        {
            static Node<i>* apply(const type_this* that, const KeyType* s, Node<i>* root)
            {
                return root;
            }
        };

        template <size_t i, size_t n>
        struct get_down_recurse
        {
            static Node<i-n>* apply(const type_this* that, const KeyType* s, Node<i>* root)
            {
                if (root)
                {
                    auto p = root->_down.find(*s);
                    if (p != root->_down.end())
                    {
                        return get_recurse<i-1, n-1>::apply(that, s+1, root->_down[*s]);
                    }
                    else
                    {
                        return nullptr;
                    }
                }
                else
                {
                    return nullptr;
                }
            }
        };

        template <size_t i>
        struct  get_down_recurse<i, 0>
        {
            static Node<i>* apply(const type_this* that, const KeyType* s, Node<i>* root)
            {
                return root;
            }
        };

        template <size_t level, size_t n>
        struct insert_full
        {
            static Node<level+n>* apply(type_this* that, Node<level>* root, const KeyType* begin)
            {
                return insert_for<level, n, n>::apply(that, root, begin);
            }
        };

        template <size_t level>
        struct insert_full<level, 0>
        {
            static Node<level>* apply(type_this* that, Node<level>* root, const KeyType* begin)
            {
                return root;
            }
        };

        template <size_t level, size_t antistep, size_t n>
        struct insert_for
        {
            static Node<level+n>* apply(type_this* that, Node<level>* root, const KeyType* begin)
            {
                insert_raw<level, n-antistep>::apply(that, root, begin);
                return insert_for<level, antistep-1, n>::apply(that, root, begin);
            }
        };

        template <size_t level, size_t n>
        struct insert_for<level, 1, n>
        {
            static Node<level+n>* apply(type_this* that, Node<level>* root, const KeyType* begin)
            {
                return insert_raw<level, n-1>::apply(that, root, begin);
            }
        };

        /**
         * @brief      Actually insert the node and connect up and down.
         *
         * @tparam     level  { description }
         * @tparam     n      { description }
         */
        template <size_t level, size_t n>
        struct insert_raw
        {
            static Node<level+n+1>* apply(type_this* that, Node<level>* root, const KeyType* begin)
            {

                KeyType        v = *(begin+n);
                Node<level+1>* nn;
                // if root->v doesn't exist then create it
                auto           iter = root->_up.find(v);
                if (iter == root->_up.end())
                {
                    nn = that->create_node(std::integral_constant<std::size_t, level+1>());

                    nn->_down[v] = root;
                    root->_up[v] = nn;
                    that->backfill(root, nn, v);
                }
                else
                {
                    nn = iter->second; // otherwise get it
                }
                return insert_full<level+1, n>::apply(that, nn, begin);
            }
        };

        /**
         *  @brief Backfill in the pointers from prior nodes to the new node
         *  @param root is a parent node
         *  @param nn is the new child node
         *  @param value is the exposed id of nn
         *  @return void
         */
        template <size_t level>
        void backfill(Node<level>* root, Node<level+1>* nn, KeyType value)
        {
            for (auto curr = root->_down.begin(); curr != root->_down.end(); ++curr)
            {
                int            v = curr->first;

                Node<level-1>* parent = curr->second;
                Node<level>  * child  = parent->_up[value];

                nn->_down[v]  = child;
                child->_up[v] = nn;
            }
        }

        /**
         *  @brief Fill in the pointers from level 1 to 0.
         *  @param root is a level 0 node
         *  @param nn is a level 1 node
         *  @param value is the exposed id of nn
         *  @return void
         */
        void backfill(Node<0>* root, Node<1>* nn, int value)
        {
            return;
        }

        template <size_t level>
        Node<level>* create_node(std::integral_constant<std::size_t, level> x)
        {
            auto p = new Node<level>(node_count++);
            ++(level_count[level]);

            bool ret = std::get<level>(levels).insert(
                    std::pair<size_t, NodePtr<level> >(node_count-1, p)).second; // node_count-1
                                                                                 // to
                                                                                 // match
                                                                                 // the
                                                                                 // id's
                                                                                 // correctly
            assert(ret);
            /*
               // sanity check to make sure there aren't duplicate keys...
               if (ret==false) {
                std::cout << "Error: Node '" << node_count << "' already existed
                   with value " << *p << std::endl;
               }
             */
            return p;
        }

        template <size_t level>
        void remove_node(Node<level>* p)
        {
            for (auto curr = p->_down.begin(); curr != p->_down.end(); ++curr)
            {
                curr->second->_up.erase(curr->first);
            }
            for (auto curr = p->_up.begin(); curr != p->_up.end(); ++curr)
            {
                curr->second->_down.erase(curr->first);
            }
            --(level_count[level]);
            std::get<level>(levels).erase(p->_node);
            delete p;
        }

        void remove_node(Node<1>* p)
        {
            // This for loop should only have a single iteration.
            for (auto curr = p->_down.begin(); curr != p->_down.end(); ++curr)
            {
                unused_vertices.insert(curr->first);
                curr->second->_up.erase(curr->first);
            }
            for (auto curr = p->_up.begin(); curr != p->_up.end(); ++curr)
            {
                curr->second->_down.erase(curr->first);
            }
            --(level_count[1]);
            std::get<1>(levels).erase(p->_node);
            delete p;
        }

        void remove_node(Node<0>* p)
        {
            for (auto curr = p->_up.begin(); curr != p->_up.end(); ++curr)
            {
                curr->second->_down.erase(curr->first);
            }
            --(level_count[0]);
            std::get<0>(levels).erase(p->_node);
            delete p;
        }

        void remove_node(Node<topLevel>* p)
        {
            for (auto curr = p->_down.begin(); curr != p->_down.end(); ++curr)
            {
                curr->second->_up.erase(curr->first);
            }
            --(level_count[topLevel]);
            std::get<topLevel>(levels).erase(p->_node);
            delete p;
        }

        NodePtr<0> _root;
        size_t node_count;
        std::array<size_t, numLevels> level_count;

        using NodePtrLevel = typename util::int_type_map<std::size_t, std::tuple, LevelIndex, NodePtr>::type;
        typename util::type_map<NodePtrLevel, detail::map>::type levels;
        index_tracker<KeyType> unused_vertices;
};


/**
 * Definition to help unpack explicit call of
 * AbstractSimplicalComplex with full traits list.
 */
template <typename KeyType, typename ... Ts>
using AbstractSimplicialComplex = simplicial_complex<simplicial_complex_traits_default<KeyType, Ts...> >;



/**
 * @brief      Push the immediate face neighbors into the provided iterator
 *
 * @param      F           The full complex
 * @param[in]  nid         Simplex to get neighbors of
 * @param[in]  iter        The iterator
 *
 * @tparam     Complex     Type of the simplicial complex
 * @tparam     level       The integral level of the node
 * @tparam     InsertIter  Iterator type
 */
template <class Complex, std::size_t level, class InsertIter>
void neighbors(Complex &F, typename Complex::template SimplexID<level> nid, InsertIter iter)
{
    for (auto a : F.get_name(nid))
    {
        auto id = F.get_simplex_down(nid, a);
        for (auto b : F.get_cover(id))
        {
            auto nbor = F.get_simplex_up(id, b);
            if (nbor != nid)
            {
                *iter++ = nbor;
            }
        }
    }
}

/**
 * @brief      This is a helper function to assist neighbors to automatically
 *deduce the integral level.
 */
template <class Complex, class SimplexID, class InsertIter>
void neighbors(Complex &F, SimplexID nid, InsertIter iter)
{
    neighbors<Complex, SimplexID::level, InsertIter>(F, nid, iter);
}


/**
 * @brief      Push the immediate coface neighbors into the provided iterator
 *
 * @param      F           The full complex
 * @param[in]  nid         Simplex to get neighbors of
 * @param[in]  iter        The iterator
 *
 * @tparam     Complex     Type of the simplicial complex
 * @tparam     level       The integral level of the node
 * @tparam     InsertIter  Iterator type
 */
template <class Complex, std::size_t level, class InsertIter>
void neighbors_up(Complex &F, typename Complex::template SimplexID<level> nid, InsertIter iter)
{
    for (auto a : F.get_cover(nid))
    {
        auto id = F.get_simplex_up(nid, a);
        for (auto b : F.get_name(id))
        {
            auto nbor = F.get_simplex_down(id, b);
            if (nbor != nid)
            {
                *iter++ = nbor;
            }
        }
    }
}

/**
 * @brief      This is a helper function to assist neighbors to automatically
 *deduce the integral level.
 */
template <class Complex, class SimplexID, class InsertIter>
void neighbors_up(Complex &F, SimplexID nid, InsertIter iter)
{
    neighbors_up<Complex, SimplexID::level, InsertIter>(F, nid, iter);
}

/**
 * TODO: convert this to use an iterator inserter (1)
 * Code for returning a set of k-ring neighbors. Currently obseleted by
 *neighbors_up visitor pattern
 */
template <class Complex, std::size_t level>
std::set<typename Complex::template SimplexID<level> > kneighbors_up(Complex                                                &F,
                                                                     std::set<typename Complex::template SimplexID<level> > &nodes,
                                                                     std::set<typename Complex::template SimplexID<level> >  next,
                                                                     int                                                     ring)
{
    if (ring == 0)
    {
        return nodes;
    }
    std::set<typename Complex::template SimplexID<level> > tmp;
    for (auto nid : next)
    {
        for (auto a : F.get_cover(nid))
        {
            auto id = F.get_simplex_up(nid, a);
            for (auto b : F.get_name(id))
            {
                auto nbor = F.get_simplex_down(id, b);
                if (nodes.insert(nbor).second)
                {
                    tmp.insert(nbor);
                }
            }
        }
    }
    return neighbors_up<Complex, level>(F, nodes, tmp, ring-1);
}

template <class Complex, class SimplexID>
std::set<SimplexID> kneighbors_up(Complex &F, SimplexID nid, int ring)
{
    std::set<SimplexID> nodes{
        nid
    };
    return neighbors_up<Complex, SimplexID::level>(F, nodes, nodes, ring);
}

template <typename SimplexID>
struct hashSimplexID{
    size_t operator()(const SimplexID nid) const
    {
        return std::hash<std::uintptr_t>()(static_cast<uintptr_t>(nid));
    }
};

template <typename T> using NodeSet = std::unordered_set<T, hashSimplexID<T> >;<|MERGE_RESOLUTION|>--- conflicted
+++ resolved
@@ -254,64 +254,12 @@
                 << it->first << "', "
                 << it->second->_node << "}";
             }
-<<<<<<< HEAD
-=======
         }
         output << ")";
         return output;
     }
 };
 
-/**
- * @brief      Top level node with only parents
- *
- * @tparam     KeyType        Typename of the Node index
- * @tparam     N              The Simplex dimension
- * @tparam     NodeDataTypes  A util::type_holder of Node types
- * @tparam     EdgeDataTypes  A util::type_holder of Edge types
- */
-template <class KeyType, size_t N, class NodeDataTypes, class EdgeDataTypes>
-struct asc_Node<KeyType, N, N, NodeDataTypes, EdgeDataTypes> : public asc_NodeBase,
-                                                               public asc_NodeData<typename util::type_get<N, NodeDataTypes>::type>,
-                                                               public asc_NodeDown<KeyType, N, N, NodeDataTypes, EdgeDataTypes>
-{
-    static constexpr size_t level = N;
-    
-    /**
-     * @brief      Default constructor
-     *
-     * @param[in]  id    The internal integer identifier.
-     */
-    asc_Node(int id) : asc_NodeBase(id) {}
-
-    /**
-     * @brief      Print the Node out for debugging only
-     *
-     * @param      output  The output stream.
-     * @param[in]  node    The Node of interest to print.
-     *
-     * @return     A handle to the output stream.
-     */
-    friend std ::ostream &operator<<(std::ostream &output, const asc_Node &node)
-    {
-        output  << "Node(level=" << N
-        << ", id=" << node._node;
-        if (node._down.size() > 0)
-        {
-            for (auto it = node._down.cbegin(); it != node._down.cend(); ++it)
-            {
-                output  << ", NodeDownID={'"
-                << it->first << "', "
-                << it->second->_node << "}";
-            }
->>>>>>> 0f8c7144
-        }
-        output << ")";
-        return output;
-    }
-};
-
-<<<<<<< HEAD
 /**
  * @brief      Top level node with only parents
  *
@@ -361,8 +309,6 @@
     }
 };
 
-=======
->>>>>>> 0f8c7144
 /*
  * @brief      An iterator adapter to iterate over NodeIDs.
  *
@@ -456,18 +402,10 @@
     template <std::size_t k> using all_void = int;
     using KeyType   = K;
     using NodeTypes = util::type_holder<Ts...>;
-<<<<<<< HEAD
-    using EdgeTypes = typename util::int_type_map<
-    		std::size_t,
-            util::type_holder,
-            typename std::make_index_sequence<sizeof ... (Ts)-1>,
-            all_void>::type;
-=======
     using EdgeTypes = typename util::int_type_map<std::size_t,
                                                   util::type_holder,
                                                   typename std::make_index_sequence<sizeof ... (Ts)-1>,
                                                   all_void>::type;
->>>>>>> 0f8c7144
 };
 
 
@@ -491,7 +429,6 @@
         static constexpr auto topLevel  = numLevels-1;
         using LevelIndex                = typename std::make_index_sequence<numLevels>;
     private:
-<<<<<<< HEAD
     	/** Alias templated asc_node<...> as Node<k> */
         template <std::size_t k> using Node     = detail::asc_Node<KeyType, k, topLevel, NodeDataTypes, EdgeDataTypes>;
         /** Alias Node<k>* as NodePtr<k> */
@@ -507,28 +444,12 @@
         /**
          * @brief      A handle for a simplex object in the complex.
          *
+         * @tparam     k     The Simplex dimension
+         *
          *             SimplexID wraps a Node* for external handling. This way
          *             the end users are never exposed to a raw pointer. For all
          *             general purposes algorithms should use and pass
          *             SimplexIDs over raw pointers.
-         *
-         * @tparam     k     The Simplex dimension
-=======
-        template <std::size_t k> using Node     = detail::asc_Node<KeyType, k, topLevel, NodeDataTypes, EdgeDataTypes>;
-        template <std::size_t k> using NodePtr  = Node<k>*;
-
-    public:
-        template <std::size_t k> using NodeData = typename util::type_get<k, NodeDataTypes>::type;
-        template <std::size_t k> using EdgeData = typename util::type_get<k, EdgeDataTypes>::type;
-
-        friend struct SimplexID;
-        /**
-         * @brief      A handle for a simplex in the complex.
-         *
-         * SimplexID wraps a Node* for external handling.
-         *
-         * @tparam     k     Simplex dimension
->>>>>>> 0f8c7144
          */
         template <std::size_t k>
         struct SimplexID {
@@ -536,7 +457,6 @@
             friend simplicial_complex<traits>;
             static constexpr size_t level = k;
 
-<<<<<<< HEAD
             /**
              * @brief      Default constructor wraps a nullptr.
              */
@@ -573,20 +493,6 @@
             friend bool operator>(SimplexID lhs, SimplexID rhs)  { return lhs.ptr > rhs.ptr; }
 
             /// Support casting 
-=======
-            SimplexID() : ptr(nullptr) {}
-            SimplexID(NodePtr<k> p) : ptr(p) {}
-            SimplexID(const SimplexID &rhs) : ptr(rhs.ptr) {}
-
-            SimplexID &operator=(const SimplexID &rhs) { ptr = rhs.ptr; return *this;}
-            friend bool operator==(SimplexID lhs, SimplexID rhs) { return lhs.ptr == rhs.ptr; }
-            friend bool operator!=(SimplexID lhs, SimplexID rhs) { return lhs.ptr != rhs.ptr; }
-            friend bool operator<=(SimplexID lhs, SimplexID rhs) { return lhs.ptr <= rhs.ptr; }
-            friend bool operator>=(SimplexID lhs, SimplexID rhs) { return lhs.ptr >= rhs.ptr; }
-            friend bool operator<(SimplexID lhs, SimplexID rhs)  { return lhs.ptr < rhs.ptr; }
-            friend bool operator>(SimplexID lhs, SimplexID rhs)  { return lhs.ptr > rhs.ptr; }
-
->>>>>>> 0f8c7144
             explicit operator std::uintptr_t () const { return reinterpret_cast<std::uintptr_t>(ptr); }
 
             auto const && operator*() const { return ptr->_data; }
@@ -594,8 +500,6 @@
 
             auto const && data() const { return ptr->_data; }
             auto        &&data() { return ptr->_data; }
-
-<<<<<<< HEAD
 
             /**
              * @brief      Print the simplex as its name.
@@ -631,45 +535,12 @@
              * @brief      Print the SimplexID as an ID.
              * 
              * Example "0x7fd502402f10"
-=======
-            /**
-             * @brief      A full debug printout of of the node itself
              *
              * @param      out   Handle to the stream
              * @param[in]  nid   Node of interest
              *
              * @return     Handle to the stream
              */
-            //friend std::ostream& operator<<(std::ostream& out, const
-            // SimplexID& nid){ out << *nid.ptr; return out; }
-
-            /**
-             * @brief      Print basic information about the simplex.
-             *
-             * @param      out   Handle to the stream
-             * @param[in]  nid   Node of interest
-             *
-             * @return     Handle to the stream
-             */
-            // friend std::ostream& operator<<(std::ostream& out,
-            //      const simplexid& nid){
-            //  // we really need a static_if here...
-            //  out << "s{";
-            //  print_helper<k,0>::apply(out, nid);
-            //  out << "}";
-            //  return out;
-            // }
-
-            /**
-             * @brief      Print the SimplexID as if it were an ID
->>>>>>> 0f8c7144
-             *
-             * @param      out   Handle to the stream
-             * @param[in]  nid   Node of interest
-             *
-             * @return     Handle to the stream
-             */
-<<<<<<< HEAD
             // friend std ::ostream &operator<<(std::ostream &out, const SimplexID &nid) { out << nid.ptr; return out; }
 
             private:
@@ -680,11 +551,6 @@
                  * @tparam     foo   Dummy argument to avoid explicit specialization
                  *                   in class scope
                  */
-=======
-            friend std ::ostream &operator<<(std::ostream &out, const SimplexID &nid) { out << nid.ptr; return out; }
-
-            private:
->>>>>>> 0f8c7144
                 template <size_t l, size_t foo>
                 struct print_helper
                 {
@@ -701,15 +567,12 @@
                     }
                 };
 
-<<<<<<< HEAD
  				/**
  				 * @brief      Explicit specialization to print 0-Simplices
  				 *
  				 * @tparam     foo   Dummy argument to avoid explicit specialization
  				 *                   in class scope
  				 */
-=======
->>>>>>> 0f8c7144
                 template <size_t foo>
                 struct print_helper<0, foo>
                 {
@@ -724,8 +587,6 @@
                 NodePtr<k> ptr;
         };
 
-
-<<<<<<< HEAD
         friend struct EdgeID; /**< EdgeID is a friend to simplicial_complex */
 
         /**
@@ -878,123 +739,6 @@
          * @param[in]  s     Array of vertices comprising 's'.
          *
          * @tparam     n     Dimension of simplex 's'.
-=======
-        friend struct EdgeID;
-        /**
-         * @brief      External reference to an edge or a connection within the
-         *complex.
-         *
-         * @tparam     k     The edge connects a simplex of size k-1 to a
-         *simplex of size k.
-         */
-        template <std::size_t k>
-        struct EdgeID {
-            using complex = simplicial_complex<traits>;
-            friend simplicial_complex<traits>;
-            static constexpr size_t level = k;
-
-            EdgeID() : ptr(nullptr), edge(0) {}
-            EdgeID(NodePtr<k> p, KeyType e) : ptr(p), edge(e) {}
-            EdgeID(const EdgeID &rhs) : ptr(rhs.ptr), edge(rhs.edge) {}
-
-            EdgeID &operator=(const EdgeID &rhs) { ptr = rhs.ptr; edge = rhs.edge; return *this;}
-            friend bool operator==(EdgeID lhs, EdgeID rhs) { return lhs.ptr == rhs.ptr && lhs.edge == rhs.edge; }
-            friend bool operator!=(EdgeID lhs, EdgeID rhs) { return !(lhs == rhs); }
-            friend bool operator<=(EdgeID lhs, EdgeID rhs) { return lhs < rhs || lhs == rhs; }
-            friend bool operator>=(EdgeID lhs, EdgeID rhs) { return lhs > rhs || lhs == rhs; }
-            friend bool operator<(EdgeID lhs, EdgeID rhs)
-            {
-                return (lhs.ptr < rhs.ptr) || (lhs.ptr == rhs.ptr && lhs.edge < rhs.edge);
-            }
-            friend bool operator>(EdgeID lhs, EdgeID rhs)  { return rhs < lhs; }
-
-//		explicit operator std::size_t () const { return
-// static_cast<std::size_t>(ptr); }
-
-            auto const &operator*() const { return data(); }
-            auto &operator*() { return data(); }
-
-            KeyType        key() const { return edge; }
-
-            auto const    &data() const { return ptr->_edge_data[edge]; }
-            auto          &data() { return ptr->_edge_data[edge]; }
-
-            SimplexID<k>   up() const { return ptr; }
-            SimplexID<k-1> down() const { return SimplexID<k-1>(ptr->_down[edge]); }
-
-            private:
-                NodePtr<k> ptr;
-                KeyType    edge;
-        };
-
-        /**
-         * @brief      Default constructor
-         */
-        simplicial_complex()
-            : node_count(0)
-        {
-            _root = create_node(std::integral_constant<std::size_t, 0>());
-            for (auto &x : level_count)
-            {
-                x = 0;
-            }
-        }
-
-        /**
-         * @brief      Destroys the object.
-         */
-        ~simplicial_complex()
-        {
-            size_t count;
-            remove_recurse<0, 0>::apply(this, &_root, &_root + 1, count);
-        }
-
-        /**
-         * @brief      Insert the simplex named 's', and all sub-simplices, into
-         *the complex.
-         *
-         * @param[in]  s     The simplex to be inserted.
-         *
-         * @tparam     n     Size of simplex 's'.
-         */
-        template <size_t n>
-        void insert(const KeyType (&s)[n])
-        {
-            for (const KeyType* p = s; p < s + n; ++p)
-            {
-                unused_vertices.remove(*p);
-            }
-            insert_full<0, n>::apply(this, _root, s);
-        }
-
-        /**
-         * @brief      Insert the simplex named 's', and all sub-simplices, into
-         *the complex. 'data' is stored in the complex at 's'.
-         *
-         * @param[in]  s     The simplex to be inserted.
-         * @param[in]  data  The data to be stored at the simplex 's'.
-         *
-         * @tparam     n     Size of simplex 's'.
-         */
-        template <size_t n>
-        void insert(const KeyType (&s)[n], const NodeData<n> &data)
-        {
-            for (const KeyType* p = s; p < s + n; ++p)
-            {
-                unused_vertices.remove(*p);
-            }
-            Node<n>* rval = insert_full<0, n>::apply(this, _root, s);
-            rval->_data = data;
-        }
-
-        /**
-         * @brief      Insert the simplex named 's', and all sub-simplices, into
-         *the complex.
-         *
-         * @param[in]  s     The simplex to be inserted.
-         *
-         * @tparam     n     Size of simplex 's'.
->>>>>>> 0f8c7144
          */
         template <size_t n>
         void insert(const std::array<KeyType, n> &s)
@@ -1004,7 +748,6 @@
                 unused_vertices.remove(x);
             }
             insert_full<0, n>::apply(this, _root, s.data());
-<<<<<<< HEAD
         }
 
         /**
@@ -1347,312 +1090,6 @@
 
         /**
          * @brief      Gets the edge up
-=======
-        }
-
-        /**
-         * @brief      Insert the simplex named 's', and all sub-simplices, into
-         *the complex. 'data' is stored in the complex at 's'.
-         *
-         * @param[in]  s     The simplex to be inserted.
-         * @param[in]  data  The data to be stored at the simplex 's'.
-         *
-         * @tparam     n     Size of simplex 's'.
-         */
-        template <size_t n>
-        void insert(const std::array<KeyType, n> &s, const NodeData<n> &data)
-        {
-            for (KeyType x : s)
-            {
-                unused_vertices.remove(x);
-            }
-            Node<n>* rval = insert_full<0, n>::apply(this, _root, s.data());
-            rval->_data = data;
-        }
-
-        KeyType add_vertex()
-        {
-            KeyType v[1] = {unused_vertices.pop()};
-            insert<1>(v);
-            return v[0];
-        }
-
-        /**
-         * @brief      Gets the name of the simplex referenced by 'id'.
-         *
-         * @param[in]  id      The identifier of a simplex.
-         * @param[in]  fn      Function will be called with characters of
-         *'name'.
-         *
-         * @tparam     n       Size of the simplex referenced by 'id'.
-         * @tparam     Lambda  Type which supports operator(KeyType).
-         */
-        template <size_t n, typename Lambda>
-        void get_name(SimplexID<n> id, Lambda fn) const
-        {
-            for (auto curr : id.ptr->_down)
-            {
-                fn(curr.first);
-            }
-        }
-
-        /**
-         * @brief      Gets the name of the simplex referenced by 'id'.
-         *
-         * @param[in]  id      The identifier of a simplex.
-         *
-         * @tparam     n       Size of the simplex referenced by 'id'.
-         *
-         * @return     The name.
-         */
-        template <size_t n>
-        std::array<KeyType, n> get_name(SimplexID<n> id) const
-        {
-            std::array<KeyType, n> s;
-
-            int                    i = 0;
-            for (auto curr : id.ptr->_down)
-            {
-                s[i++] = curr.first;
-            }
-
-            return s;
-        }
-
-        /**
-         * @brief      Gets the name of the simplex referenced by 'id'. This is
-         *a special case which handles the empty set simplex.
-         *
-         * @param[in]  id    The identifier
-         *
-         * @return     The name.
-         */
-        std::array<KeyType, 0> get_name(SimplexID<0> id) const
-        {
-            std::array<KeyType, 0> name;
-            return name;
-        }
-
-
-        /**
-         * @brief      Gets the simplex identifier which has the name 's'.
-         *
-         * @param[in]  s     Name of the simplex to find.
-         *
-         * @tparam     n     Size of simplex s.
-         *
-         * @return     The node up.
-         */
-        template <size_t n>
-        SimplexID<n> get_simplex_up(const KeyType (&s)[n]) const
-        {
-            return get_recurse<0, n>::apply(this, s, _root);
-        }
-
-        /**
-         * @brief      Get the simplex identifier which has the name 's'
-         *relative to the simplex 'id'.
-         *
-         * @param[in]  id   The identifier of a simplex.
-         * @param[in]  s    The relative name of the desired simplex.
-         *
-         * @tparam     i    The size of simplex 'id'.
-         * @tparam     j    The length of the name 's'.
-         *
-         * @return     The node up.
-         */
-        template <size_t i, size_t j>
-        SimplexID<i+j> get_simplex_up(const SimplexID<i> id, const KeyType (&s)[j]) const
-        {
-            return get_recurse<i, j>::apply(this, s, id);
-        }
-
-        /**
-         * @brief      Convenience version of get_simplex_up when the name 's'
-         *consists of a single character.
-         *
-         * @param[in]  nid   The identifier of a simplex.
-         * @param[in]  s     The relative single character name of the desired
-         *simplex.
-         *
-         * @tparam     i     The size of simplex 'id'.
-         *
-         * @return     The node up.
-         */
-        template <size_t i>
-        SimplexID<i+1> get_simplex_up(const SimplexID<i> id, const KeyType s) const
-        {
-            return get_recurse<i, 1>::apply(this, &s, id.ptr);
-        }
-
-        /**
-         * @brief      Get the root simplex.
-         *
-         * @return     The root simplex.
-         */
-        SimplexID<0> get_simplex_up() const
-        {
-            return _root;
-        }
-
-
-        /**
-         * @brief      Get the sub-simplex of the simplex 'id' which does not
-         *have 's' in the name.
-         *
-         * @param[in]  id    The identifier of a simplex.
-         * @param[in]  s     The relative name of the desired simplex.
-         *
-         * @tparam     i     The size of simplex 'id'.
-         * @tparam     j     The length of the name 's'
-         *
-         * @return     The node down.
-         */
-        template <size_t i, size_t j>
-        SimplexID<i-j> get_simplex_down(const SimplexID<i> id, const KeyType (&s)[j]) const
-        {
-            return get_down_recurse<i, j>::apply(this, s, id.ptr);
-        }
-
-        /**
-         * @brief      Convenience version of get_simplex_down when the name 's'
-         *consists of a single character.
-         *
-         * @param[in]  id   The identifier of a simplex.
-         * @param[in]  s    The relative single character name of the desired
-         *simplex.
-         *
-         * @tparam     i    The size of simplex 'id'.
-         *
-         * @return     The node down.
-         */
-        template <size_t i>
-        SimplexID<i-1> get_simplex_down(const SimplexID<i> nid, const KeyType s) const
-        {
-            return get_down_recurse<i, 1>::apply(this, &s, nid.ptr);
-        }
-
-        /**
-         * @brief      Get the root simplex.
-         *
-         * @return     The root simplex.
-         */
-        SimplexID<0> get_simplex_down() const
-        {
-            return _root;
-        }
-
-        template <size_t k, class Inserter>
-        void get_cover_insert(const SimplexID<k> id, Inserter pos) const
-        {
-            for (auto curr : id.ptr->_up)
-            {
-                *pos++ = curr.first;
-            }
-        }
-
-        template <size_t k, class Lambda>
-        void get_cover(const SimplexID<k> id, Lambda fn) const
-        {
-            for (auto curr : id.ptr->_up)
-            {
-                fn(curr.first);
-            }
-        }
-
-        template <size_t k>
-        auto get_cover(const SimplexID<k> id) const
-        {
-            std::vector<KeyType> rval;
-            get_cover_insert(id, std::back_inserter(rval));
-            return std::move(rval);
-        }
-
-        /**
-         *  @brief      Get the set of simplices of which the provided simplices
-         *are sub-simplices of.
-         *
-         *  @param      simplices The set of sub-simplices.
-         *
-         *  @return     Set of simplices which contain all sub-simplices
-         *'simplices'.
-         */
-        template <size_t k>
-        std::set<SimplexID<k+1> > up(const std::set<SimplexID<k> > &simplices) const
-        {
-            std::set<SimplexID<k+1> > rval;
-            for (auto simplex : simplices)
-            {
-                for (auto p : simplex.ptr->_up)
-                {
-                    rval.insert(SimplexID<k+1>(p.second));
-                }
-            }
-            return rval;
-        }
-
-        /**
-         *  @brief      Get the set of simplices of which the provided simplex
-         *is a sub-simplex.
-         *
-         *  @param      nid The sub-simplex
-         *
-         *  @return     Set of simplices which contain all sub-simplices 'nid'.
-         */
-        template <size_t k>
-        std::set<SimplexID<k+1> > up(const SimplexID<k> nid) const
-        {
-            std::set<SimplexID<k+1> > rval;
-            for (auto p : nid.ptr->_up)
-            {
-                rval.insert(SimplexID<k+1>(p.second));
-            }
-            return rval;
-        }
-
-        /**
-         *  @brief      Get the sub-simplices of simplicies 'nodes'.
-         *
-         *  @param      nodes The set of simplicies.
-         *
-         *  @return     Sub-simplices of 'nodes'.
-         */
-        template <size_t k>
-        std::set<SimplexID<k-1> > down(const std::set<SimplexID<k> > &nodes) const
-        {
-            std::set<SimplexID<k-1> > rval;
-            for (auto nid : nodes)
-            {
-                for (auto p : nid.ptr->_down)
-                {
-                    rval.insert(SimplexID<k-1>(p.second));
-                }
-            }
-            return rval;
-        }
-
-        /**
-         *  @brief      Get the sub-simplices of simplex 'nid'.
-         *
-         *  @param      nid the simplex of interest
-         *
-         *  @return     Sub-simplices of 'nid'.
-         */
-        template <size_t k>
-        std::set<SimplexID<k-1> > down(const SimplexID<k> nid) const
-        {
-            std::set<SimplexID<k-1> > rval;
-            for (auto p : nid.ptr->_down)
-            {
-                rval.insert(SimplexID<k-1>(p.second));
-            }
-            return rval;
-        }
-
-
-        /**
-         * @brief      Gets the edge up.
->>>>>>> 0f8c7144
          *
          * @param[in]  nid   The nid
          * @param[in]  a     Key of the edge to get.
@@ -1662,8 +1099,6 @@
          * @return     The edge up.
          */
         template <size_t k>
-<<<<<<< HEAD
-=======
         auto get_edge_up(SimplexID<k> nid, KeyType a)
         {
             return EdgeID<k+1>(nid.ptr->_up[a], a);
@@ -1676,7 +1111,6 @@
         }
 
         template <size_t k>
->>>>>>> 0f8c7144
         auto get_edge_up(SimplexID<k> nid, KeyType a) const
         {
             return EdgeID<k+1>(nid.ptr->_up[a], a);
@@ -2215,10 +1649,11 @@
  *neighbors_up visitor pattern
  */
 template <class Complex, std::size_t level>
-std::set<typename Complex::template SimplexID<level> > kneighbors_up(Complex                                                &F,
-                                                                     std::set<typename Complex::template SimplexID<level> > &nodes,
-                                                                     std::set<typename Complex::template SimplexID<level> >  next,
-                                                                     int                                                     ring)
+std::set<typename Complex::template SimplexID<level> > kneighbors_up(
+    Complex                                                &F,
+    std::set<typename Complex::template SimplexID<level> > &nodes,
+    std::set<typename Complex::template SimplexID<level> >  next,
+    int                                                     ring)
 {
     if (ring == 0)
     {
