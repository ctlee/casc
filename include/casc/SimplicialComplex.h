/*
 * ***************************************************************************
 * This file is part of the Colored Abstract Simplicial Complex library.
 * Copyright (C) 2016-2017
 * by Christopher Lee, John Moody, Rommie Amaro, J. Andrew McCammon,
 *    and Michael Holst
 *
 * This library is free software; you can redistribute it and/or
 * modify it under the terms of the GNU Lesser General Public
 * License as published by the Free Software Foundation; either
 * version 2.1 of the License, or (at your option) any later version.
 *
 * This library is distributed in the hope that it will be useful,
 * but WITHOUT ANY WARRANTY; without even the implied warranty of
 * MERCHANTABILITY or FITNESS FOR A PARTICULAR PURPOSE. See the GNU
 * Lesser General Public License for more details.
 *
 * You should have received a copy of the GNU Lesser General Public
 * License along with this library; if not, write to the Free Software
 * Foundation, Inc., 59 Temple Place, Suite 330, Boston, MA 02111-1307 USA
 *
 * ***************************************************************************
 */

/**
 * @file  SimplicialComplex.h
 * @brief This header contains the main CASC data structure and associated
 *        components.
 */

#pragma once

#include <algorithm>
#include <assert.h>
#include <cstdint>
#include <map>
#include <set>
#include <iterator>
#include <array>
#include <vector>
#include <iostream>
#include <fstream>
#include <functional>
#include <type_traits>
#include <ostream>
#include <unordered_set>
#include <unordered_map>
#include <utility>
#include <stdexcept>

#include "index_tracker.h"
#include "util.h"

#if __has_cpp_attribute(maybe_unused)
#define MAYBE_UNUSED [[maybe_unused]]
#else
#define MAYBE_UNUSED
#endif

/// Namespace for everything CASC
namespace casc
{
/// @cond detail
/// Namespace for CASC internal data structures
namespace detail
{
/// Data structure to store simplices by level.
template <class T> using map = std::map<std::size_t, T>;

/**
 * @brief      A generic pair type representing Key to Value associations.
 *
 * @tparam     T1    Typename of the Key
 * @tparam     T2    Typename of the Value
 */
template <typename T1, typename T2>
struct asc_pair {
    using this_t = asc_pair<T1, T2>;
    asc_pair() {}
    asc_pair(const T1& first, const T2& second) : _pair(first, second) {}
    asc_pair(T1&& first, T2&& second) : _pair(std::forward<T1>(first), std::forward<T2>(second)) {}
    asc_pair(const this_t& other) : _pair(other._pair) {}
    asc_pair(this_t&& other) : _pair(std::forward<std::pair<T1,T2>>(other._pair)) {}

    operator T1() const {
        return _pair.first;
    }

    this_t& operator=(const this_t& other){
        _pair = other._pair;
        return *this;
    }

    this_t& operator=(this_t&& other){
        _pair = std::move(other._pair);
        return *this;
    }

    friend bool operator==(const this_t& lhs, const this_t& rhs) {return lhs.first == rhs.first;}
    friend bool operator!=(const this_t& lhs, const this_t& rhs) {return lhs.first != rhs.first;}
    friend bool operator<=(const this_t& lhs, const this_t& rhs) {return lhs.first <= rhs.first;}
    friend bool operator>=(const this_t& lhs, const this_t& rhs) {return lhs.first >= rhs.first;}
    friend bool operator<(const this_t& lhs, const this_t& rhs) {return lhs.first < rhs.first;}
    friend bool operator>(const this_t& lhs, const this_t& rhs) {return lhs.first > rhs.first;}

    T1& first = _pair.first;
    T2& second = _pair.second;
private:
    std::pair<T1,T2> _pair;
};

/**
 * @brief      Array of asc_pairs sorted by Key for boundary adjacency storage.
 *
 * @tparam     KEY_T  Typename of Key
 * @tparam     VAL_T  Typename of Value
 * @tparam     k      Size of the array
 */
template <typename KEY_T, typename VAL_T, std::size_t k>
struct asc_arraymap {
    using pair_t = asc_pair<KEY_T, VAL_T>;
    using array_t = std::array<pair_t, k>;
    using iterator = typename array_t::iterator;
    using const_iterator = typename array_t::const_iterator;

    asc_arraymap(){
        _begin = _array.begin();
        _end = _array.begin();
    }

    void insert(pair_t& p){
        if (_end == _array.end())
            throw std::out_of_range("insert&: Adding element beyond the end of array.");
        *_end = p;
        ++_end;
        std::sort(_begin, _end);
    }

    void insert(pair_t&& p){
        if (_end == _array.end())
            throw std::out_of_range("insert&&: Adding element beyond the end of array.");
        *_end = std::forward<pair_t>(p);
        ++_end;
        std::sort(_begin, _end);
    }

    iterator find(const KEY_T& key){
        return std::find(_begin, _end, key);
    }

    void erase(const KEY_T& key){
        auto it = std::find(_begin, _end, key);
        if(it != _end){
            std::copy(it+1, _end, it);
            --_end;
        }
    }

    std::size_t size() const{
        return std::distance(_end, _begin);
    }

    VAL_T& operator[](const KEY_T& key){
        auto it = std::find(_begin, _end, key);
        if(it != _end){
            return it->second;
        }
        else{
            if (_end == _array.end())
                throw std::out_of_range("operator[]: Adding element beyond the end of array.");
            _end->first = key;
            ++_end;
            std::sort(_begin, _end);
            return std::find(_begin,_end, key)->second;
        }
    }

    iterator begin(){ return _begin; }
    iterator end(){ return _end; }
    const_iterator cbegin() const {return _begin;}
    const_iterator cend() const {return _end;}

private:
    array_t _array;
    iterator _begin;
    iterator _end;
};


/**
 * @brief      Sorted vector of asc_pairs for coboundary relation storage.
 *
 * @tparam     KEY_T  Typename of Key
 * @tparam     VAL_T  Typename of Values
 */
template <typename KEY_T, typename VAL_T>
struct asc_vectormap {
    using pair_t = asc_pair<KEY_T, VAL_T>;
    using vector_t = std::vector<pair_t>;
    using iterator = typename vector_t::iterator;
    using const_iterator = typename vector_t::const_iterator;

    asc_vectormap(){}

    void insert(pair_t& p){
        iterator first = std::lower_bound(_vector.begin(), _vector.end(), p);
        if ((first == _vector.end()) || (*first != p)){
            _vector.insert(first, p);
        }
        else{
            std::cout << "Item already exists...";
        }
    }

    void insert(pair_t&& p){
        iterator first = std::lower_bound(_vector.begin(), _vector.end(), p);
        if ((first == _vector.end()) || (*first != p)){
            _vector.insert(first, std::forward<pair_t>(p));
        }
        else{
            std::cout << "Item already exists...";
        }
    }

    iterator find(const KEY_T& key){
        iterator first = std::lower_bound(_vector.begin(), _vector.end(), key);
        if (first != _vector.end()){
            if (*first != key){
                return _vector.end();
            }
            else{
                return first;
            }
        }
        else{
            return first;
        }
    }

    void erase(const KEY_T& key){
        iterator it = this->find(key);
        if (it != _vector.end()){
            _vector.erase(it);
        }
    }

    std::size_t size() const{
        return _vector.size();
    }

    VAL_T& at(const KEY_T& key){
        iterator first = std::lower_bound(_vector.begin(), _vector.end(), key);
        if ((first == _vector.end()) || (first->first != key)){
            throw std::out_of_range("Could not find element in asc_vectormap.");
        }
        else {
            return first->second;
        }
    }

    VAL_T& operator[](const KEY_T& key){
        iterator first = std::lower_bound(_vector.begin(), _vector.end(), key);
        if ((first == _vector.end()) || (first->first != key)){
            first = _vector.emplace(first, pair_t());
            first->first = key;
            return first->second;
        }
        else {
            return first->second;
        }
    }

    iterator begin(){ return _vector.begin(); }
    iterator end(){ return _vector.end(); }
    const_iterator cbegin() const {return _vector.cbegin();}
    const_iterator cend() const {return _vector.cend();}
private:
    vector_t _vector;
};


/**
 * @brief Template prototype for Nodes in CASC.
 *
 * asc_Node must be defined outside of simplicial_complex because C++ does
 * not allow internal templates to be partially specialized. This template
 * prototype is later specialized to represent various Node roles.
 */
template <class KeyType, std::size_t k, std::size_t N, typename DataTypes, class> struct asc_Node;

/// This is the base Node class.
struct asc_NodeBase {
    /**
     * @brief      Construct a Node
     *
     * @param[in]  id    An internal integer identifier of the Node.
     */
    asc_NodeBase(std::size_t id) : _node(id) {}
    virtual ~asc_NodeBase() {}; /**< Destructor */
    std::size_t _node;               /**< Internal Node ID*/
};

/**
 * @brief      Base class for Node with some data.
 *
 * @tparam     DataType  Typename of the data to be stored.
 */
template <class DataType>
struct asc_NodeData {
    DataType _data;     /**< stored data with type DataType */
};

/**
 * @brief      Explicit specialization for Nodes without data.
 *
 * This exists so that the compiler knows to not allocate any memory to
 * store data when void is specified.
 */
template <>
struct asc_NodeData<void> {};

/**
 * @brief      Base class for Nodes with edge data.
 *
 * @tparam     KeyType   Typename of index for indexing Nodes.
 * @tparam     DataType  Typename of the data stored on the edge.
 */
template <class KeyType, class DataType>
struct asc_EdgeData {
    /** The map of SimplexIDs to stored edge data. */
    std::unordered_map<KeyType, DataType> _edge_data;
};

/**
 * @brief      Explicit specialization for Nodes with no edge data.
 *
 * @tparam     KeyType   Typename of index for indexing Nodes.
 */
template <class KeyType>
struct asc_EdgeData<KeyType, void> {};

/**
 * @brief      Base class for Node with parent nodes
 *
 * @tparam     KeyType        Typename of the Node index
 * @tparam     k              The Simplex dimension
 * @tparam     N              Dimension of the Complex
 * @tparam     NodeDataTypes  A util::type_holder array of Node types
 * @tparam     EdgeDataTypes  A util::type_holder array of Edge types
 */
template <  class KeyType,
            std::size_t k,
            std::size_t N,
            class NodeDataTypes,
            class EdgeDataTypes>
struct asc_NodeDown :
    public asc_EdgeData<KeyType,
                        typename util::type_get<k-1, EdgeDataTypes>::type> {
    /** Alias the typename of the parent Node */
    using DownNodeT = asc_Node<KeyType, k-1, N, NodeDataTypes, EdgeDataTypes>;

    /** Map of indices to parent Node pointers*/
    asc_arraymap<KeyType, DownNodeT*, k> _down;
    // std::map<KeyType, DownNodeT*> _down;
};

/**
 * @brief      Base class for Node with children Nodes
 *
 * @tparam     KeyType        Typename of the Node index
 * @tparam     k              The Simplex dimension
 * @tparam     N              Dimension of the Complex
 * @tparam     NodeDataTypes  A util::type_holder array of Node types
 * @tparam     EdgeDataTypes  A util::type_holder array of Edge types
 */
template <  class KeyType,
            std::size_t k,
            std::size_t N,
            class NodeDataTypes,
            class EdgeDataTypes>
struct asc_NodeUp {
    /// Typename of the nodes up.
    using UpNodeT = asc_Node<KeyType, k+1, N, NodeDataTypes, EdgeDataTypes>;
    asc_vectormap<KeyType, UpNodeT*> _up;
    // std::unordered_map<KeyType, UpNodeT*> _up;      /**< @brief Map of pointers to children */
};

/**
 * @brief      Node with both parents and children
 *
 * @tparam     KeyType        Typename of the Node index
 * @tparam     k              The Simplex dimension
 * @tparam     N              Dimension of the Complex
 * @tparam     NodeDataTypes  A util::type_holder of Node types
 * @tparam     EdgeDataTypes  A util::type_holder of Edge types
 */
template <class KeyType, std::size_t k, std::size_t N, class NodeDataTypes, class EdgeDataTypes>
struct asc_Node : public asc_NodeBase,
                  public asc_NodeData<typename util::type_get<k, NodeDataTypes>::type>,
                  public asc_NodeDown<KeyType, k, N, NodeDataTypes, EdgeDataTypes>,
                  public asc_NodeUp<KeyType, k, N, NodeDataTypes, EdgeDataTypes>
{
    /// Dimension of the simplex.
    static constexpr std::size_t level = k;

    /**
     * @brief      Default constructor
     *
     * @param[in]  id    The internal integer identifier.
     */
    asc_Node(std::size_t id) : asc_NodeBase(id) {}

    /**
     * @brief      Print the Node out for debugging only
     *
     * @param      output  The output stream.
     * @param[in]  node    The Node of interest to print.
     *
     * @return     A handle to the output stream.
     */
    friend std ::ostream &operator<<(std::ostream &output, const asc_Node &node)
    {
        output << "Node(level=" << k << ", " << "id=" << node._node;
        if (node._down.size() > 0)
        {
            for (auto it = node._down.cbegin(); it != node._down.cend(); ++it)
            {
                output << ", NodeDownID={'"
                       << it->first << "', "
                       << it->second->_node << "}";
            }
        }
        if (node._up.size() > 0)
        {
            for (auto it = node._up.cbegin(); it != node._up.cend(); ++it)
            {
                output << ", NodeUpID={'"
                       << it->first << "', "
                       << it->second->_node << "}";
            }
        }
        output << ")";
        return output;
    }
};

/**
 * @brief      Node with only children i.e., the root.
 *
 * @tparam     KeyType        Typename of the Node index
 * @tparam     N              The Simplex dimension
 * @tparam     NodeDataTypes  A util::type_holder of Node types
 * @tparam     EdgeDataTypes  A util::type_holder of Edge types
 */
template <class KeyType, std::size_t N, class NodeDataTypes, class EdgeDataTypes>
struct asc_Node<KeyType, 0, N, NodeDataTypes, EdgeDataTypes> :
    public asc_NodeBase,
    public asc_NodeData<typename util::type_get<0, NodeDataTypes>::type>,
    public asc_NodeUp<KeyType, 0, N, NodeDataTypes, EdgeDataTypes>
{
    /// Dimension of the simplex.
    static constexpr std::size_t level = 0;

    /**
     * @brief      Default constructor
     *
     * @param[in]  id    The internal integer identifier.
     */
    asc_Node(std::size_t id) : asc_NodeBase(id) {}

    /**
     * @brief      Print the Node out for debugging only
     *
     * @param      output  The output stream.
     * @param[in]  node    The Node of interest to print.
     *
     * @return     A handle to the output stream.
     */
    friend std ::ostream &operator<<(std::ostream &output, const asc_Node &node)
    {
        output << "Node(level=" << 0
               << ", id=" << node._node;
        if (node._up.size() > 0)
        {
            for (auto it = node._up.cbegin(); it != node._up.cend(); ++it)
            {
                output << ", NodeUpID={'"
                       << it->first << "', "
                       << it->second->_node << "}";
            }
        }
        output << ")";
        return output;
    }
};

/**
 * @brief      Top level node with only parents
 *
 * @tparam     KeyType        Typename of the Node index
 * @tparam     N              The Simplex dimension
 * @tparam     NodeDataTypes  A util::type_holder of Node types
 * @tparam     EdgeDataTypes  A util::type_holder of Edge types
 */
template <class KeyType, std::size_t N, class NodeDataTypes, class EdgeDataTypes>
struct asc_Node<KeyType, N, N, NodeDataTypes, EdgeDataTypes> :
    public asc_NodeBase,
    public asc_NodeData<typename util::type_get<N, NodeDataTypes>::type>,
    public asc_NodeDown<KeyType, N, N, NodeDataTypes, EdgeDataTypes>
{
    /// Dimension of the simplex.
    static constexpr std::size_t level = N;

    /**
     * @brief      Default constructor
     *
     * @param[in]  id    The internal integer identifier.
     */
    asc_Node(std::size_t id) : asc_NodeBase(id) {}

    /**
     * @brief      Print the Node out for debugging only
     *
     * @param      output  The output stream.
     * @param[in]  node    The Node of interest to print.
     *
     * @return     A handle to the output stream.
     */
    friend std ::ostream &operator<<(std::ostream &output, const asc_Node &node)
    {
        output << "Node(level=" << N
               << ", id=" << node._node;
        if (node._down.size() > 0)
        {
            for (auto it = node._down.cbegin(); it != node._down.cend(); ++it)
            {
                output << ", NodeDownID={'"
                       << it->first << "', "
                       << it->second->_node << "}";
            }
        }
        output << ")";
        return output;
    }
};

/**
 * @brief      An iterator adapter to iterate over NodeIDs.
 *
 * @tparam     Iter  Typename of the iterator
 * @tparam     Data  Typename of the data
 */
template <typename Iter, typename Data>
struct node_id_iterator : public std::iterator<std::bidirectional_iterator_tag, Data> {
    public:
        /// Inherit from a bidirectional std::iterator.
        using super = std::iterator<std::bidirectional_iterator_tag, Data>;
        /// Empty constructor
        node_id_iterator() {}
        /// Instantiate with an iterator to wrap
        node_id_iterator(Iter j) : i(j) {}
        /// Increment the iterator
        node_id_iterator &operator++() { ++i; return *this; }
        /// Increment the iterator
        node_id_iterator operator++(int) { auto tmp = *this; ++(*this); return tmp; }
        /// Decrement the iterator
        node_id_iterator &operator--() { --i; return *this; }
        /// Decrement hte iterator
        node_id_iterator operator--(int) { auto tmp = *this; --(*this); return tmp; }
        /// Iterator equality comparison
        bool operator==(node_id_iterator j) const { return i == j.i; }
        /// Iterator inequality comparison
        bool operator!=(node_id_iterator j) const { return !(*this == j); }
        /// Dereferencing the iterator produces a SimplexID.
        Data operator*() { return Data(i->second); }
        /// Const version
        const Data operator*() const {return Data(i->second); }
        /// Dereferencing the iterator produces a SimplexID.
        typename super::pointer operator->() { return Data(i->second); }
    protected:
        /// The iterator to wrap.
        Iter i;
};

/**
 * @brief      Convert an iterator into a node_id_iterator.
 *
 * @param[in]  j     The iterator to wrap
 *
 * @tparam     Iter  Typename of the iterator
 * @tparam     Data  Typename of the data
 *
 * @return     An iterator over NodeIDs.
 */
template <typename Iter, typename Data>
inline node_id_iterator<Iter, Data> make_node_id_iterator(Iter j)
{
    return node_id_iterator<Iter, Data>(j);
}

/**
 * @brief      An iterator adapter to iterate over Node data.
 *
 * @tparam     Iter  Typename of the iterator
 * @tparam     Data  Typename of the data
 */
template <typename Iter, typename Data>
struct node_data_iterator : public std::iterator<std::bidirectional_iterator_tag, Data> {
    public:
        /// Inherit from a bidirectional std::iterator.
        using super = std::iterator<std::bidirectional_iterator_tag, Data>;
        /// Empty constructor.
        node_data_iterator() {}
        /// Instantiate with an iterator to wrap.
        node_data_iterator(Iter j) : i(j) {}
        /// Increment the iterator
        node_data_iterator &operator++() { ++i; return *this; }
        /// Increment the iterator
        node_data_iterator operator++(int) { auto tmp = *this; ++(*this); return tmp; }
        /// Decrement the iterator
        node_data_iterator &operator--() { --i; return *this; }
        /// Decrement the iterator
        node_data_iterator operator--(int) { auto tmp = *this; --(*this); return tmp; }
        /// Iterator comparison
        bool operator==(node_data_iterator j) const { return i == j.i; }
        /// Iterator inequality comparison
        bool operator!=(node_data_iterator j) const { return !(*this == j); }
        /// Dereferencing the iterator produces the data.
        typename super::reference operator*() { return i->second->_data; }
        /// Dereferencing the iterator produces the data.
        typename super::pointer operator->() { return i->second->_data; }
    protected:
        /// The wrapped iterator.
        Iter i;
};

/**
 * @brief      Convert an iterator into a node_data_iterator.
 *
 * @param[in]  j     The iterator to wrap
 *
 * @tparam     Iter  Typename of the iterator
 * @tparam     Data  Typename of the data
 *
 * @return     An iterator over Node data.
 */
template <typename Iter, typename Data>
inline node_data_iterator<Iter, Data> make_node_data_iterator(Iter j)
{
    return node_data_iterator<Iter, Data>(j);
}

/**
 * @brief      Helper to build a traits struct via expanding explicitly
 * specified
 *             traits from AbstractSimplicialComplex.
 *
 * @tparam     K     Typename for the KeyType
 * @tparam     Ts    Types of data to be stored on simplices.
 */
template <typename K, typename ... Ts>
struct simplicial_complex_traits_default
{
    /// Template to assign ints for all levels.
    template <std::size_t k> using all_int = int;
    /// Alias for KeyType
    using KeyType   = K;
    /// The typenames of the data to be stored on simplices.
    using NodeTypes = util::type_holder<Ts...>;
    /// Assign all_int type to all edges
    using EdgeTypes = typename util::int_type_map<std::size_t,
                                                  util::type_holder,
                                                  typename std::make_index_sequence<sizeof ... (Ts)-1>,
                                                  all_int>::type;
};
} // end namespace detail
/// @endcond

/**
 * @class      simplicial_complex
 *
 * @brief      The CASC data structure for representing simplicial complexes of
 *             arbitrary dimensionality with coloring.
 *
 * You can create a CASC object by defining a struct containing the
 * traits of the complex. For example:
 * ~~~~~~~~~~~~~~~{.cpp}
 * struct complex_traits{
 *     using KeyType = int;
 *     using NodeTypes = util::type_holder<int,int,int,int>;
 *     using EdgeTypes = util::type_holder<int,int,int>;
 * };
 *
 * using SurfaceMesh = simplicial_complex<complex_traits>;
 * ~~~~~~~~~~~~~~~
 * This is the preferred method for creating a new CASC type. Alternatively you
 * can use the ::AbstractSimplicialComplex alias to build a struct for you.
 *
 * @tparam     traits  A struct defining the dimension of the complex and data
 *                     to be stored on each node and edge.
 */
template <typename traits>
class simplicial_complex
{
    public:
        /// Typename of simplex keys.
        using KeyType = typename traits::KeyType;
        /// Typenames of the data stored on simplices.
        using NodeDataTypes = typename traits::NodeTypes;
        /// Typenames of the data stored on edges.
        using EdgeDataTypes = typename traits::EdgeTypes;
        /// Type of this
        using type_this = simplicial_complex<traits>;
        /// Total number of levels in the complex.
        static constexpr std::size_t numLevels = NodeDataTypes::size;
        /// Dimension of the simplicial complex.
        static constexpr std::size_t topLevel  = numLevels-1;
<<<<<<< HEAD
=======
        /// Dimension of boundaries.
        static constexpr std::size_t bdryLevel  = numLevels-2;
>>>>>>> 555e2d40
        /// Index of all simplex dimensions in the complex.
        using LevelIndex = typename std::make_index_sequence<numLevels>;
    private:
        /// Alias templated asc_node<...> as Node<k>
        template <std::size_t k> using Node = detail::asc_Node<KeyType, k, topLevel, NodeDataTypes, EdgeDataTypes>;
        /// Alias Node<k>* as NodePtr<k>
        template <std::size_t k> using NodePtr = Node<k>*;

    public:
        /** Convenience alias for the user specified NodeData<k> typename */
        template <std::size_t k> using NodeData = typename util::type_get<k, NodeDataTypes>::type;
        /** Convenience alias for the user specified EdgeData<k> typename */
        template <std::size_t k> using EdgeData = typename util::type_get<k, EdgeDataTypes>::type;

        friend struct SimplexID; /**< SimplexID is a friend of
                                    simplicial_complex */

        /**
         * @brief      A handle for a simplex object in the complex.
         *
         * SimplexID wraps a Node* for external handling. This way
         * the end users are never exposed to a raw pointer. For all general
         * purposes algorithms should use and pass SimplexIDs over raw pointers.
         *
         * @tparam     k     The Simplex dimension.
         */
        template <std::size_t k>
        struct SimplexID {
            /// Typename of the complex
            using complex = simplicial_complex<traits>;
            /// SimplexID is a friend of the complex
            friend simplicial_complex<traits>;
            /// The dimension of the simplex.
            static constexpr std::size_t level = k;

            /**
             * @brief      Default constructor wraps a nullptr.
             */
            SimplexID() : ptr(nullptr) {}

            /**
             * @brief      Constructor to wrap a NodePtr<k>.
             *
             * @param[in]  p     The NodePtr to wrap
             */
            SimplexID(NodePtr<k> p) : ptr(p) {}

            /**
             * @brief      Copy constructor.
             *
             * @param[in]  rhs   Another SimplexID to copy.
             */
            SimplexID(const SimplexID &rhs) : ptr(rhs.ptr) {}

            /// Assignment operator
            SimplexID &operator=(const SimplexID &rhs) { ptr = rhs.ptr; return *this;}

            /// Equality of wrapped pointers
            friend bool operator==(SimplexID lhs, SimplexID rhs) { return lhs.ptr == rhs.ptr; }
            /// Inequality of wrapped pointers
            friend bool operator!=(SimplexID lhs, SimplexID rhs) { return lhs.ptr != rhs.ptr; }
            /// Compare wrapped pointers
            friend bool operator<=(SimplexID lhs, SimplexID rhs) { return lhs.ptr <= rhs.ptr; }
            /// Compare wrapped pointers
            friend bool operator>=(SimplexID lhs, SimplexID rhs) { return lhs.ptr >= rhs.ptr; }
            /// Compare wrapped pointers
            friend bool operator<(SimplexID lhs, SimplexID rhs)  { return lhs.ptr < rhs.ptr; }
            /// Compare wrapped pointers
            friend bool operator>(SimplexID lhs, SimplexID rhs)  { return lhs.ptr > rhs.ptr; }

            /// Support casting to uintptr_t for hashing.
            explicit operator std::uintptr_t () const { return reinterpret_cast<std::uintptr_t>(ptr); }

            /// Dereferencing a SimplexID returns the data stored.
            complex::NodeData<k> const &operator*() const { return ptr->_data; }
            /// Dereferencing a SimplexID returns the data stored.
            complex::NodeData<k> &operator*() { return ptr->_data; }

            /// Get a handle to the stored data.
            complex::NodeData<k> const &data() const { return ptr->_data; }
            /// Get a handle to the stored data.
            complex::NodeData<k>        &data() { return ptr->_data; }

            /**
             * @brief      Gets the name of a simplex as an std::Array.
             *
             * @param[in]  id    SimplexID of the simplex of interest.
             *
             * @return     Array containing the name of 'id'.
             */
            std::array<KeyType, k> indices() const
            {
                std::array<KeyType, k> s;
                std::size_t            i = 0;
                for (auto curr : ptr->_down)
                {
                    s[i++] = curr.first;
                }

                return std::move(s);
            }

            // Valid in C++17
            // TODO: (0) expose this to modern compilers
            // if constexpr (k < complex::topLevel){
                /**
                 * @brief      Insert the coboundary keys of a simple into an inserter.
                 *
                 * @param[in]  pos       Iterator inserter
                 *
                 * @tparam     Inserter  Typename of the inserter.
                 */
                template <class Inserter>
                void cover_insert(Inserter pos) const
                {
                    for (auto curr : ptr->_up)
                    {
                        *pos++ = curr.first;
                    }
                }
<<<<<<< HEAD

                /**
                 * @brief      Get the coboundary keys of a simplex.
                 *
                 * @return     A vector of coboundary indices.
                 */
                std::vector<KeyType> cover() const
                {
                    std::vector<KeyType> rval;
                    cover_insert(std::back_inserter(rval));
                    return rval;
                }
            // }
=======

                /**
                 * @brief      Get the coboundary keys of a simplex.
                 *
                 * @return     A vector of coboundary indices.
                 */
                std::vector<KeyType> cover() const
                {
                    std::vector<KeyType> rval;
                    cover_insert(std::back_inserter(rval));
                    return rval;
                }
            // }

            /**
             * @brief      Get a coboundary simplex
             *
             * @param[in]  s     Array of keys to follow
             *
             * @tparam     j     Number of keys
             *
             * @return     The simplex up
             */
            template <std::size_t j>
            SimplexID<k+j> get_simplex_up(const KeyType (&s)[j]) const
            {
                static_assert(k+j <= complex::topLevel, "Cannot get simplex greater than the facets");
                return complex::get_recurse<k, j>::apply(s, this->ptr);
            }

            /**
             * @brief      Get a coboundary simplex
             *
             * @param[in]  arr   Array of keys to follow
             *
             * @tparam     j     Number of keys
             *
             * @return     The simplex up
             */
            template <std::size_t j>
            SimplexID<k+j> get_simplex_up(const std::array<KeyType, j> &arr) const
            {
                static_assert(k+j <= complex::topLevel, "Cannot get simplex greater than the facets");
                return get_recurse<k, j>::apply(arr.data(), this->ptr);
            }

            /**
             * @brief      Convenience version of get_simplex_up when the name 's'
             *             consists of a single character.
             *
             * @param[in]  id    The identifier of a simplex.
             * @param[in]  s     The relative single character name of the desired
             *                   simplex.
             *
             * @tparam     i     The size of simplex 'id'.
             *
             * @return     SimplexID of node corresponding to \f$id\cup s\f$.
             */
            SimplexID<k+1> get_simplex_up(const KeyType s) const
            {
                return get_recurse<k, 1>::apply(&s, this->ptr);
            }

            /**
             * @brief      Gets the simplex down.
             */
            template <std::size_t j>
            SimplexID<k-j> get_simplex_down(const KeyType (&s)[j]) const
            {
                return get_down_recurse<k, j>::apply(s, this->ptr);
            }

            /**
             * @brief      Gets the simplex down.
             */
            template <std::size_t j>
            SimplexID<k-j> get_simplex_down(const std::array<KeyType, j> &arr) const
            {
                return get_down_recurse<k, j>::apply(arr.data(), this->ptr);
            }

            /**
             * @brief      Gets the simplex down.
             */
            SimplexID<k-1> get_simplex_down(const KeyType s) const
            {
                return get_down_recurse<k, 1>::apply(&s, this->ptr);
            }
>>>>>>> 555e2d40

            /**
             * @brief      Print the simplex as its name.
             *
             * @param      out   Handle to the stream
             * @param[in]  nid   SimplexID of interest
             *
             * @return     Handle to the stream
             *
             * Example
             * ~~~~~~~~~~~~~~~(.c)
             * mesh.insert<3>({0,1,2});
             * std::cout << s << std::endl;
             * s{0,1,2}"
             * ~~~~~~~~~~~~~~~
             */
            friend std ::ostream &operator<<(std::ostream    &out,
                                             const SimplexID &nid)
            {
                // currently no such thing as static_if in c++ so we use a
                // template
                // helper
                out << "s{";
                print_helper<k, 0>::apply(out, nid);
                out << "}";
                return out;
            }


            // NOTE: Manually swap out these print functions for debugging if
            // desired.
            // /**
            //  * @brief      A full debug printout of of the node itself
            //  *
            //  * @param      out   Handle to the stream
            //  * @param[in]  nid   SimplexID of interest
            //  *
            //  * @return     Handle to the stream
            //  */
            // friend std::ostream& operator<<(std::ostream& out, const
            // SimplexID& nid){ out << *nid.ptr; return out; }

            // /**
            //  * @brief      Print the SimplexID as an ID.
            //  *
            //  * Example "0x7fd502402f10"
            //  *
            //  * @param      out   Handle to the stream
            //  * @param[in]  nid   Node of interest
            //  *
            //  * @return     Handle to the stream
            //  */
            // friend std ::ostream &operator<<(std::ostream &out, const
            // SimplexID &nid) { out << nid.ptr; return out; }

            private:
                /**
                 * @brief      Base Case helper for printing SimplexIDs.
                 *
                 * @tparam     l     The Simplex dimension
                 * @tparam     foo   Dummy argument to avoid explicit
                 * specialization
                 *                   in class scope
                 */
                template <std::size_t l, std::size_t foo>
                struct print_helper
                {
                    /**
                     * @brief      Print out the name of the simplex.
                     *
                     * @param      out   Stream to pipe to.
                     * @param[in]  nid   The simplex to print.
                     *
                     * @return     Handle to the output stream.
                     */
                    static std::ostream &apply(std::ostream       &out,
                                               const SimplexID<l> &nid)
                    {
                        auto down = (*nid.ptr)._down;
                        for (auto it = down.cbegin(); it != down.cend()-1; ++it)
                        {
                            out << it->first << ",";
                        }
                        out << (down.cend()-1)->first;
                        return out;
                    }
                };

                /**
                 * @brief      Explicit specialization to print 0-Simplices
                 *
                 * @tparam     foo   Dummy argument to avoid explicit
                 * specialization
                 *                   in class scope
                 */
                template <std::size_t foo>
                struct print_helper<0, foo>
                {
                    /**
                     * @brief      Print the root simplex
                     *
                     * @param      out   Stream to print to.
                     * @param[in]  nid   The simplex to print.
                     *
                     * @return     Handle to the output stream.
                     */
                    static std::ostream &apply(std::ostream    &out,
                                               const SimplexID &nid)
                    {
                        out << "root " << nid;
                        return out;
                    }
                };
                /// The wrapped pointer.
                NodePtr<k> ptr;
        };

        friend struct EdgeID; /**< EdgeID is a friend to simplicial_complex */

        /**
         * @brief      External reference to an edge or a connection within the
         *             complex.
         *
         * @tparam     k     The edge connects a simplex of size k-1 to a
         *                   simplex of size k.
         */
        template <std::size_t k>
        struct EdgeID {
            /// Typename of the complex
            using complex = simplicial_complex<traits>;
            /// EdgeID is a friend of the complex
            friend simplicial_complex<traits>;
            /// The dimension of the simplex which the edge points to.
            static constexpr std::size_t level = k;

            /**
             * @brief      Default contstructor wraps a nullptr and dummy edge.
             */
            EdgeID() : ptr(nullptr), edge(0) {}

            /**
             * @brief      Constructor to wrap an Edge.
             *
             * @param[in]  p     Pointer to the next Node.
             * @param[in]  e     Key of the edge
             */
            EdgeID(NodePtr<k> p, KeyType e) : ptr(p), edge(e) {}

            /**
             * @brief      Copy constructor
             *
             * @param[in]  rhs   The right hand side
             */
            EdgeID(const EdgeID &rhs) : ptr(rhs.ptr), edge(rhs.edge) {}

            /// Assignment operator
            EdgeID &operator=(const EdgeID &rhs) { ptr = rhs.ptr; edge = rhs.edge; return *this;}

            /// Equality of wrapped pointers and edges
            friend bool operator==(EdgeID lhs, EdgeID rhs) { return lhs.ptr == rhs.ptr && lhs.edge == rhs.edge; }
            /// Compare wrapped pointers and edges.
            friend bool operator!=(EdgeID lhs, EdgeID rhs) { return !(lhs == rhs); }
            /// Compare wrapped pointers and edges.
            friend bool operator<=(EdgeID lhs, EdgeID rhs) { return lhs < rhs || lhs == rhs; }
            /// Compare wrapped pointers and edges.
            friend bool operator>=(EdgeID lhs, EdgeID rhs) { return lhs > rhs || lhs == rhs; }
            /// Less than defines an ordering of key types on the edges.
            friend bool operator<(EdgeID lhs, EdgeID rhs)
            {
                return (lhs.ptr < rhs.ptr) || (lhs.ptr == rhs.ptr && lhs.edge < rhs.edge);
            }
            /// Greater than comparison
            friend bool operator>(EdgeID lhs, EdgeID rhs)  { return rhs < lhs; }

            // explicit operator std::size_t () const { return
            // static_cast<std::size_t>(ptr);

            /// Dereferencing an EdgeID gets the data on the edge.
            auto const &operator*() const { return data(); }
            /// Dereferencing an EdgeID gets the data on the edge.
            auto &operator*() { return data(); }

            /// Get the key of the edge.
            KeyType     key() const { return edge; }

            /// Return the data stored on the edge.
            auto const &data() const { return ptr->_edge_data[edge]; }
            /// Return the data stored on the edge.
            auto       &data() { return ptr->_edge_data[edge]; }

            /**
             * @brief      Get the coboundary simplex.
             *
             * @return     SimplexID of the simplex above the edge.
             */
            SimplexID<k> up() const { return ptr; }

            /**
             * @brief      Get the simplex below.
             *
             * @return     SimplexID of the simplex below the edge.
             */
            SimplexID<k-1> down() const { return SimplexID<k-1>(ptr->_down[edge]); }

            private:
                /// Pointer to the next node.
                NodePtr<k> ptr;
                /// The Key of the edge.
                KeyType    edge;
        };

        /**
         * @brief      Default constructor
         */
        simplicial_complex()
            : node_count(0)
        {
            // Create a root node
            _root = create_node<0>();
            for (auto &x : level_count) // Initialize level_count to 0 for all
                                        // levels
            {
                x = 0;
            }
        }

        /**
         * @brief      Destruct the simplicial complex.
         *
         * Recursively go over the simplices and remove them prior to
         * destructing
         * the CASC object itself.
         */
        ~simplicial_complex()
        {
            std::size_t count;
            remove_recurse<0, 0>::apply(this, &_root, &_root + 1, count);
        }

        /**
         * @brief      Insert a simplex and all sub-simplices into the complex.
         *
         * Example -- insert the simplex {1,2,3}:
         * ~~~~~~~~~~~~~~~{.cpp}
         * mesh.insert<3>({1,2,3});
         * ~~~~~~~~~~~~~~~
         *
         * @param[in]  s     A C style array of vertices of simplex 's'.
         *
         * @tparam     n     Dimension of simplex 's'.
         */
        template <std::size_t n>
        SimplexID<n> insert(const KeyType (&s)[n])
        {
            for (const KeyType* p = s; p < s + n; ++p)
            {
                unused_vertices.remove(*p);
            }
            return insert_full<0, n>::apply(this, _root, s);
        }

        /**
         * @brief      Insert a simplex and all sub-simplices into the complex
         *             along with data.
         *
         * Example -- insert the simplex {1,2,3} with data:
         * ~~~~~~~~~~~~~~~{.cpp}
         * mesh.insert<3>({1,2,3}, 5);
         * ~~~~~~~~~~~~~~~
         *
         * @param[in]  s     A C style array of vertices of simplex 's'.
         * @param[in]  data  The data to be stored at the simplex 's'.
         *
         * @tparam     n     Dimension of simplex 's'.
         */
        template <std::size_t n>
        SimplexID<n> insert(const KeyType (&s)[n], const NodeData<n> &data)
        {
            for (const KeyType* p = s; p < s + n; ++p)
            {
                unused_vertices.remove(*p);
            }
            Node<n>* rval = insert_full<0, n>::apply(this, _root, s);
            rval->_data = data;
            return rval;
        }

        /**
         * @brief      Insert a simplex named and all sub-simplices into the
         * complex.
         *
         * @param[in]  s     Array of vertices comprising 's'.
         *
         * @tparam     n     Dimension of simplex 's'.
         */
        template <std::size_t n>
        SimplexID<n> insert(const std::array<KeyType, n> &s)
        {
            for (KeyType x : s)
            {
                unused_vertices.remove(x);
            }
            return insert_full<0, n>::apply(this, _root, s.data());
        }

        /**
         * @brief      Insert a simplex and all sub-simplices into the complex
         *             along with data.
         *
         * @param[in]  s     Array of vertices comprising 's'.
         * @param[in]  data  The data to be stored at the simplex 's'.
         *
         * @tparam     n     Dimension of simplex 's'.
         */
        template <std::size_t n>
        SimplexID<n> insert(const std::array<KeyType, n> &s, const NodeData<n> &data)
        {
            for (KeyType x : s)
            {
                unused_vertices.remove(x);
            }
            Node<n>* rval = insert_full<0, n>::apply(this, _root, s.data());
            rval->_data = data;
            return rval;
        }

        /**
         * @brief      Add a new vertex to the complex.
         *
         * A list of currently unused indices are tracked using a B-tree. This
         * function retrieves a currently unused index and creates a new vertex
         * while returning the new key.
         *
         * @return     The key of the new vertex.
         */
        KeyType add_vertex()
        {
            KeyType v[1] = {unused_vertices.pop()};
            insert<1>(v);
            return v[0];
        }

        /**
         * @brief      Add a new vertex to the complex with data.
         *
         * @return     The key of the new vertex.
         */
        KeyType add_vertex(const NodeData<1> &data)
        {
            KeyType v[1] = {unused_vertices.pop()};
            insert<1>(v, data);
            return v[0];
        }


        /**
         * @brief      Apply a lambda function the name of a simplex.
         *
         * @param[in]  id      SimplexID of the simplex of interest.
         * @param[in]  fn      Lambda function to apply to the name of 'id'.
         *
         * @tparam     n       Dimension of simplex 'id'.
         * @tparam     Lambda  Functor which supports operator(KeyType).
         */
        template <std::size_t n, typename Lambda>
        void get_name(SimplexID<n> id, Lambda fn) const
        {
            for (auto curr : id.ptr->_down)
            {
                fn(curr.first);
            }
        }

        /**
         * @brief      Gets the name of a simplex as an std::Array.
         *
         * @param[in]  id    SimplexID of the simplex of interest.
         *
         * @tparam     n     Size of the simplex referenced by 'id'.
         *
         * @return     Array containing the name of 'id'.
         */
        template <std::size_t n>
        std::array<KeyType, n> get_name(SimplexID<n> id) const
        {
            std::array<KeyType, n> s;
            std::size_t            i = 0;
            for (auto curr : id.ptr->_down)
            {
                s[i++] = curr.first;
            }

            return s;
        }

        /**
         * @brief      Gets the name of a simplex.
         *
         * This is the explicit specializtion which handles the empty set
         * simplex.
         *
         * @param[in]  id    SimplexID of the simplex of interest.
         *
         * @return     Array containing the name of 'id'.
         */
        std::array<KeyType, 0> get_name(SimplexID<0>) const
        {
            std::array<KeyType, 0> name{};
            return name;
        }


        /**
         * @brief      Gets the simplex with name 's'.
         *
         * @param[in]  s     Name of the simplex to find.
         *
         * @tparam     n     Dimension of simplex s.
         *
         * @return     SimplexID of node corresponding to 's'.
         */
        template <std::size_t n>
        SimplexID<n> get_simplex_up(const KeyType (&s)[n]) const
        {
            return get_recurse<0, n>::apply(s, _root);
        }

        template <std::size_t n>
        SimplexID<n> get_simplex_up(const std::array<KeyType, n> &arr) const
        {
            return get_recurse<0, n>::apply(arr.data(), _root);
        }

        /**
         * @brief      Get the simplex identifier which has the name 's'
         *             relative to the simplex 'id'.
         *
         * @param[in]  id    The identifier of a simplex.
         * @param[in]  s     The relative name of the desired simplex.
         *
         * @tparam     i     The size of simplex 'id'.
         * @tparam     j     The length of the name 's'.
         *
         * @return     SimplexID of node corresponding to \f$id\cup s\f$.
         */
        template <std::size_t i, std::size_t j>
        SimplexID<i+j> get_simplex_up(const SimplexID<i> id, const KeyType (&s)[j]) const
        {
            return get_recurse<i, j>::apply(s, id);
        }

        template <std::size_t i, std::size_t j>
        SimplexID<i+j> get_simplex_up(const SimplexID<i> id, const std::array<KeyType, j> &arr) const
        {
            return get_recurse<i, j>::apply(arr.data(), id);
        }


        /**
         * @brief      Convenience version of get_simplex_up when the name 's'
         *             consists of a single character.
         *
         * @param[in]  id    The identifier of a simplex.
         * @param[in]  s     The relative single character name of the desired
         *                   simplex.
         *
         * @tparam     i     The size of simplex 'id'.
         *
         * @return     SimplexID of node corresponding to \f$id\cup s\f$.
         */
        template <std::size_t i>
        SimplexID<i+1> get_simplex_up(const SimplexID<i> id, const KeyType s) const
        {
            return get_recurse<i, 1>::apply(&s, id.ptr);
        }

        /**
         * @brief      Get the root simplex.
         *
         * @return     The root simplex.
         */
        SimplexID<0> get_simplex_up() const
        {
            return _root;
        }


        /**
         * @brief      Get the sub-simplex of the simplex 'id' which does not
         *             have 's' in the name.
         *
         * @param[in]  id    The identifier of a simplex.
         * @param[in]  s     The relative name of the desired simplex.
         *
         * @tparam     i     The size of simplex 'id'.
         * @tparam     j     The length of the name 's'
         *
         * @return     The node down.
         */
        template <std::size_t i, std::size_t j>
        SimplexID<i-j> get_simplex_down(const SimplexID<i> id, const KeyType (&s)[j]) const
        {
            return get_down_recurse<i, j>::apply(s, id.ptr);
        }

        template <std::size_t i, std::size_t j>
        SimplexID<i-j> get_simplex_down(const SimplexID<i> id, const std::array<KeyType, j> &arr) const
        {
            return get_down_recurse<i, j>::apply(arr.data(), id.ptr);
        }

        /**
         * @brief      Convenience version of get_simplex_down when the name 's'
         *             consists of a single character.
         *
         * @param[in]  id    The identifier of a simplex.
         * @param[in]  s     The relative single character name of the desired
         *                   simplex.
         *
         * @tparam     i     The size of simplex 'id'.
         *
         * @return     The node down.
         */
        template <std::size_t i>
        SimplexID<i-1> get_simplex_down(const SimplexID<i> id, const KeyType s) const
        {
            return get_down_recurse<i, 1>::apply(&s, id.ptr);
        }

        /**
         * @brief      Get the root simplex.
         *
         * @return     The root simplex.
         */
        SimplexID<0> get_simplex_down() const
        {
            return _root;
        }

        /**
         * @brief      Insert the coboundary keys of a simple into an inserter.
         *
         * @param[in]  id        The identifier of a simplex.
         * @param[in]  pos       Iterator inserter
         *
         * @tparam     k         The dimension of the simplex.
         * @tparam     Inserter  Typename of the inserter.
         */
        template <std::size_t k, class Inserter>
        void get_cover_insert(const SimplexID<k> id, Inserter pos) const
        {
            for (auto curr : id.ptr->_up)
            {
                *pos++ = curr.first;
            }
        }

        /**
         * @brief      Apply a lambda function to the coboundary keys.
         *
         * @param[in]  id      The identifier
         * @param[in]  fn      The function
         *
         * @tparam     k       The dimension of the simplex.
         * @tparam     Lambda  Typename of a functor which supports
         * operator(KeyType).
         */
        template <std::size_t k, class Lambda>
        void get_cover(const SimplexID<k> id, Lambda fn) const
        {
            for (auto curr : id.ptr->_up)
            {
                fn(curr.first);
            }
        }

        /**
         * @brief      Get the coboundary keys of a simplex.
         *
         * @param[in]  id    The identifier of a simplex.
         *
         * @tparam     k     The dimension of the simplex.
         *
         * @return     A vector of coboundary indices.
         */
        template <std::size_t k>
        std::vector<KeyType> get_cover(const SimplexID<k> id) const
        {
            std::vector<KeyType> rval;
            get_cover_insert(id, std::back_inserter(rval));
            return rval;
        }

        /**
         * @brief      Get the coboundary of a set of simplices.
         *
         * @param      simplices  The set of simplices
         *
         * @tparam     k          The dimension of the simplices.
         *
         * @return     The set of coboundary simplices.
         */
        template <std::size_t k>
        std::set<SimplexID<k+1> > up(const std::set<SimplexID<k> > &&simplices) const
        {
            std::set<SimplexID<k+1> > rval;
            for (auto simplex : simplices)
            {
                for (auto p : simplex.ptr->_up)
                {
                    rval.insert(SimplexID<k+1>(p.second));
                }
            }
            return rval;
        }

        /**
         * @brief      Get the coboundary of a set of simplices.
         *
         * @param      simplices  The set of simplices
         *
         * @tparam     k          The dimension of the simplices.
         *
         * @return     The set of coboundary simplices.
         */
        template <std::size_t k>
        std::set<SimplexID<k+1> > up(const std::set<SimplexID<k> > &simplices) const
        {
            std::set<SimplexID<k+1> > rval;
            for (auto simplex : simplices)
            {
                for (auto p : simplex.ptr->_up)
                {
                    rval.insert(SimplexID<k+1>(p.second));
                }
            }
            return rval;
        }

        /**
         * @brief      Get the coboundary of a simplex.
         *
         * @param      nid   The simplex of interest
         *
         * @tparam     k     The dimension of the simplex.
         *
         * @return     Set of (k+1)-simplices of which 'nid' is a face of.
         */
        template <std::size_t k>
        std::set<SimplexID<k+1> > up(const SimplexID<k> nid) const
        {
            std::set<SimplexID<k+1> > rval;
            for (auto p : nid.ptr->_up)
            {
                rval.insert(SimplexID<k+1>(p.second));
            }
            return rval;
        }

        template <std::size_t k, class InsertIter>
        void up(const std::set<SimplexID<k>>&& simplices, InsertIter iter) const
        {
            for (auto simplex : simplices)
            {
                for (auto p : simplex.ptr->_up)
                {
                    *iter++ = SimplexID<k+1>(p.second);
                }
            }
        }

        template <std::size_t k, class InsertIter>
        void up(const std::set<SimplexID<k>>& simplices, InsertIter iter) const
        {
            for (auto simplex : simplices)
            {
                for (auto p : simplex.ptr->_up)
                {
                    *iter++ = SimplexID<k+1>(p.second);
                }
            }
        }

        template <std::size_t k, class InsertIter>
        void up(const SimplexID<k> simplex, InsertIter iter) const
        {
            for (auto p : simplex.ptr->_up)
            {
                *iter++ = SimplexID<k+1>(p.second);
            }
        }

        /**
         * @brief      Get the boundary of a set of simplices.
         *
         * @param      simplices  The set of simplicies.
         *
         * @tparam     k      The dimension of the simplices.
         *
         * @return     The set of boundary simplices.
         */
        template <std::size_t k>
        std::set<SimplexID<k-1> > down(const std::set<SimplexID<k> > &&simplices) const
        {
            std::set<SimplexID<k-1> > rval;
            for (auto nid : simplices)
            {
                for (auto p : nid.ptr->_down)
                {
                    rval.insert(SimplexID<k-1>(p.second));
                }
            }
            return rval;
        }

        /**
         * @brief      Get the boundary of a set of simplices.
         *
         * @param      simplices  The set of simplicies.
         *
         * @tparam     k      The dimension of the simplices.
         *
         * @return     The set of boundary simplices.
         */
        template <std::size_t k>
        std::set<SimplexID<k-1> > down(const std::set<SimplexID<k> > &simplices) const
        {
            std::set<SimplexID<k-1> > rval;
            for (auto simplex : simplices)
            {
                for (auto p : simplex.ptr->_down)
                {
                    rval.insert(SimplexID<k-1>(p.second));
                }
            }
            return rval;
        }

        /**
         * @brief      Get the boundary of a simplex.
         *
         * @param      simplex   The simplex of interest.
         *
         * @tparam     k     The dimension of the simplex.
         *
         * @return     Set of (k-1)-simplices of which 'simplex' is a coface of.
         */
        template <std::size_t k>
        std::set<SimplexID<k-1> > down(const SimplexID<k> simplex) const
        {
            std::set<SimplexID<k-1> > rval;
            for (auto p : simplex.ptr->_down)
            {
                rval.insert(SimplexID<k-1>(p.second));
            }
            return rval;
        }

        template <std::size_t k, class InsertIter>
        void down(const std::set<SimplexID<k>>&& simplices, InsertIter iter) const{
            for (auto simplex : simplices)
            {
                for (auto p : simplex.ptr->_down)
                {
                    *iter++ = SimplexID<k-1>(p.second);
                }
            }
        }

        template <std::size_t k, class InsertIter>
        void down(const std::set<SimplexID<k>>& simplices, InsertIter iter) const{
            for (auto simplex : simplices)
            {
                for (auto p : simplex.ptr->_down)
                {
                    *iter++ = SimplexID<k-1>(p.second);
                }
            }
        }

        template <std::size_t k, class InsertIter>
        void down(const SimplexID<k> simplex, InsertIter iter) const{
            for (auto p : simplex.ptr->_down)
            {
                *iter++ = SimplexID<k-1>(p.second);
            }
        }

        /**
         * @brief      Gets the edge up from a simplex.
         *
         * @param[in]  simplex   The simplex of interest.
         * @param[in]  a     Key of the edge to get.
         *
         * @tparam     k     The level of the simplex of interest
         *
         * @return     The edge up.
         */
        template <std::size_t k>
        EdgeID<k+1> get_edge_up(SimplexID<k> simplex, KeyType a)
        {
            return EdgeID<k+1>(simplex.ptr->_up.at(a), a);
        }

        /**
         * @brief      Gets the edge down from a simplex.
         *
         * @param[in]  simplex   The simplex of interest.
         * @param[in]  a     Key of the edge to get.
         *
         * @tparam     k     The level of the simplex of interest
         *
         * @return     The edge down.
         */
        template <std::size_t k>
        EdgeID<k> get_edge_down(SimplexID<k> simplex, KeyType a)
        {
            return EdgeID<k>(simplex.ptr, a);
        }

        /**
         * @brief      Gets the edge up from a simplex.
         *
         * @param[in]  simplex    The simplex of interest.
         * @param[in]  a      Key of the edge to get.
         *
         * @tparam     k      The level of the simplex of interest
         *
         * @return     The edge up.
         */
        template <std::size_t k>
        EdgeID<k+1> get_edge_up(SimplexID<k> simplex, KeyType a) const
        {
            return EdgeID<k+1>(simplex.ptr->_up.at(a), a);
        }

        /**
         * @brief      Gets the edge down from a simplex.
         *
         * @param[in]  simplex   The simplex of interest.
         * @param[in]  a     Key of the edge to get.
         *
         * @tparam     k     The level of the simplex of interest
         *
         * @return     The edge down.
         */
        template <std::size_t k>
        EdgeID<k> get_edge_down(SimplexID<k> simplex, KeyType a) const
        {
            return EdgeID<k>(simplex.ptr, a);
        }

        /**
         * @brief      Check whether a simplex with some name exists.
         *
         * @param[in]  s     C-style array of the name
         *
         * @tparam     k     The dimension of the simplex.
         *
         * @return     True if the simplex is in the complex.
         */
        template <std::size_t k>
        bool exists(const KeyType (&s)[k]) const
        {

            return get_recurse<0, k>::apply(s, _root) != nullptr;
        }

        /**
         * @brief      Get the number of simplices of dimension 'k'.
         *
         * @tparam     k     The dimension of interest.
         *
         * @return     Integer number of k-simplices in the complex.
         */
        template <std::size_t k>
        std::size_t size() const
        {
            return std::get<k>(levels).size();
        }


        template <std::size_t k> using SimplexIDIterator = detail::node_id_iterator<typename detail::map<NodePtr<k>>::iterator, SimplexID<k>>;
        /**
         * @brief      Create an iterator to traverse the SimplexIDs of a
         *             dimension.
         *
         * @tparam     k     The simplex dimension to traverse.
         *
         * @return     An iterator across all k-simplices of the complex.
         */
        template <std::size_t k>
        util::range<SimplexIDIterator<k>> get_level_id()
        {
            auto begin = std::get<k>(levels).begin();
            auto end = std::get<k>(levels).end();
            auto data_begin = detail::make_node_id_iterator<decltype(begin), SimplexID<k> >(begin);
            auto data_end   = detail::make_node_id_iterator<decltype(end), SimplexID<k> >(end);
            return util::make_range(data_begin, data_end);
        }

        /**
         * @brief      Create an iterator to traverse the SimplexIDs of a
         *             dimension.
         *
         * @tparam     k     The simplex dimension to traverse.
         *
         * @return     An iterator across all k-simplices of the complex.
         */
        template <std::size_t k>
        util::range<const SimplexIDIterator<k>> get_level_id() const
        {
            auto begin = std::get<k>(levels).cbegin();
            auto end = std::get<k>(levels).cend();
            auto data_begin = detail::make_node_id_iterator<decltype(begin), const SimplexID<k> >(begin);
            auto data_end   = detail::make_node_id_iterator<decltype(end), const SimplexID<k> >(end);
            return util::make_range(data_begin, data_end);
        }


        template <std::size_t k> using DataIterator = detail::node_data_iterator<typename std::map<std::size_t, NodePtr<k>>::iterator, NodeData<k>>;
        /**
         * @brief      Create an iterator to traverse the simplex data of a
         *             dimension.
         *
         * @tparam     k     The simplex dimension to traverse.
         *
         * @return     An iterator across the data of all k-simplices in the
         * complex.
         */
        template <std::size_t k>
        util::range<DataIterator<k>> get_level()
        {
            auto begin = std::get<k>(levels).begin();
            auto end = std::get<k>(levels).end();
            auto data_begin = detail::make_node_data_iterator<decltype(begin), NodeData<k> >(begin);
            auto data_end   = detail::make_node_data_iterator<decltype(end), NodeData<k> >(end);
            return util::make_range(data_begin, data_end);
        }

        /**
         * @brief      Create an iterator to traverse the simplex data of a
         *             dimension.
         *
         * @tparam     k     The simplex dimension to traverse.
         *
         * @return     An iterator across the data of all k-simplices in the
         * complex.
         */
        template <std::size_t k>
        util::range<const DataIterator<k>> get_level() const
        {
            auto begin = std::get<k>(levels).cbegin();
            auto end = std::get<k>(levels).cend();
            auto data_begin = detail::make_node_data_iterator<decltype(begin), const NodeData<k> >(begin);
            auto data_end   = detail::make_node_data_iterator<decltype(end), const NodeData<k> >(end);
            return util::make_range(data_begin, data_end);
        }

        /**
         * @brief      Remove a simplex and all dependent simplices by name.
         *
         * @param[in]  s     C-style array with the name of the simplex to
         *                   remove.
         *
         * @tparam     k     The dimension of the simplex.
         *
         * @return     Integer corresponding to the number of simplices removed.
         */
        template <std::size_t k>
        std::size_t remove(const KeyType (&s)[k])
        {
            Node<k>* root  = get_recurse<0, k>::apply(s, _root);
            std::size_t   count = 0;
            return remove_recurse<k, 0>::apply(this, &root, &root + 1, count);
        }

        /**
         * @brief      Remove a simplex and all dependent simplices by name.
         *
         * @param[in]  s     std::array with the name of the simplex to remove.
         *
         * @tparam     k     The dimension of the simplex.
         *
         * @return     Integer corresponding to the number of simplices removed.
         */
        template <std::size_t k>
        std::size_t remove(const std::array<KeyType, k> &s)
        {
            Node<k>* root  = get_recurse<0, k>::apply(s.data(), _root);
            std::size_t   count = 0;
            return remove_recurse<k, 0>::apply(this, &root, &root + 1, count);
        }

        /**
         * @brief      Remove a simplex and all dependent simplices by
         *             SimplexID.
         *
         * @param[in]  s     SimplexID of the simplex to remove.
         *
         * @tparam     k     The dimension of the simplex.
         *
         * @return     Integer corresponding to the number of simplices removed.
         */
        template <std::size_t k>
        std::size_t remove(SimplexID<k> s)
        {
            std::size_t count = 0;
            return remove_recurse<k, 0>::apply(this, &s.ptr, &s.ptr + 1, count);
        }

        /**
         * @brief      Checks whether a simplex is on a boundary.
         *
         * @param[in]  s     SimplexID of interest
         *
         * @tparam     k     Dimension of the simplex
         *
         * @return     True if the simplex is a member of a topLevel-1 simplex
         *             on the boundary or if the simplex is on a boundary or if
         *             the simplex is a coboundary of a boundary topLevel-1
         *             simplex.
         */
        template <std::size_t k>
        bool onBoundary(const SimplexID<k> s) const
        {
            return onBoundaryH<k, 0>::apply(s);
        }


        /**
         * @brief      Checks whether a simplex is near a boundary.
         *
         * @param[in]  s      SimplexID of interest
         *
         * @tparam     level  Dimension of the simplex
         *
         * @return     True if the simplex or any subsimplices are onBoundary.
         */
        template <std::size_t level>
        bool nearBoundary(const SimplexID<level> s) const
        {
            return nearBoundaryH<level, 0>::apply(s);
        }

        //** Reintroduce this code block when this is resolved
        // http://www.open-std.org/jtc1/sc22/wg21/docs/cwg_defects.html#727

        // /**
        //  * @brief      Checks whether a simplex is on a boundary.
        //  *
        //  * @param[in]  s     SimplexID of interest
        //  *
        //  * @tparam     k     Dimension of the simplex
        //  *
        //  * @return     True if the simplex interacts with a
        //  *             topLevel-1 simplex which is on a boundary.
        //  */
        // template <std::size_t k>
        // bool onBoundary(const SimplexID<k> s) const
        // {
        //     for(auto p : s.ptr->_up)
        //     {
        //         if(onBoundary(SimplexID<k+1>(p.second)))
        //             return true;
        //     }
        //     return false;
        // }

        // /**
        //  * @brief      Specialization of the facets
        //  *
        //  * @param[in]  s     SimplexID of interest
        //  *
        //  * @tparam     k     Dimension of the simplex
        //  *
        //  * @return     True if s is on a boundary
        //  */
        // template<>
        // bool onBoundary(const SimplexID<topLevel> s) const
        // {
        //     for(auto p : s.ptr->_down){
        //         if(onBoundary(SimplexID<topLevel-1>(p.second)))
        //             return true;
        //     }
        //     return false;
        // }

        // /**
        //  * @brief      Specialization of the topLevel-1 simplices
        //  *
        //  * @param[in]  s     SimplexID of interest
        //  *
        //  * @tparam     k     Dimension of the simplex
        //  *
        //  * @return     True if s is on a boundary
        //  */
        // template<>
        // bool onBoundary(const SimplexID<topLevel-1> s) const
        // {
        //     return s.ptr->_up.size() != 2;
        // }


        /**
         * @brief      Less than or equal to comparison operator of two
         *             SimplexIDs.
         *
         * @param[in]  lhs   The left hand side
         * @param[in]  rhs   The right hand side
         *
         * @tparam     L     Dimension of lhs simplex.
         * @tparam     R     Dimension of rhs simplex.
         *
         * @return     True if lhs is rhs or a proper face of rhs.
         */
        template <std::size_t L, std::size_t R>
        bool leq(SimplexID<L> lhs, SimplexID<R> rhs) const
        {
            auto        name_lhs = get_name(lhs);
            auto        name_rhs = get_name(rhs);

            std::size_t i = 0;
            for (std::size_t j = 0; i < L && j < R; ++j)
            {
                if (name_lhs[i] == name_rhs[j])
                {
                    ++i;
                }
            }
            return (i == L);
        }

        /**
         * @brief      Equality comparison of two simplices.
         *
         * @param[in]  lhs   The left hand side
         * @param[in]  rhs   The right hand side
         *
         * @tparam     L     Dimension of lhs simplex.
         * @tparam     R     Dimension of rhs simplex.
         *
         * @return     Always false as L != R. The L==R case is overloaded by
         *             partial specialization.
         */
        template <std::size_t L, std::size_t R>
        bool eq(SimplexID<L>, SimplexID<R>) const
        {
            return false;
        }

        /**
         * @brief      Equality comparison of two simplices.
         *
         * @param[in]  lhs   The left hand side
         * @param[in]  rhs   The right hand side
         *
         * @tparam     k     Dimension of the simplices.
         *
         * @return     True if the names are the same.
         */
        template <std::size_t k>
        bool eq(SimplexID<k> lhs, SimplexID<k> rhs) const
        {
            auto name_lhs = get_name(lhs);
            auto name_rhs = get_name(rhs);

            for (std::size_t i = 0; i < k; ++i)
            {
                if (name_lhs[i] != name_rhs[i])
                {
                    return false;
                }
            }
            return true;
        }

        /**
         * @brief      Less than comparison of simplices.
         *
         * @param[in]  lhs   The left hand side
         * @param[in]  rhs   The right hand side
         *
         * @tparam     L     Dimension of lhs simplex.
         * @tparam     R     Dimension of rhs simplex.
         *
         * @return     True if lhs is a proper subface of rhs.
         */
        template <std::size_t L, std::size_t R>
        bool lt(SimplexID<L> lhs, SimplexID<R> rhs) const
        {
            return L < R && leq(lhs, rhs);
        }

    private:
        /**
         * @brief      Base case for checking if simplex is near a boundary
         *
         * @tparam     level  Dimension of the simplex
         * @tparam     foo    Dummy argument to avoid explicit specialization in
         *                    class scope
         */
        template <std::size_t level, std::size_t foo>
        struct nearBoundaryH
        {
            static bool apply(const SimplexID<level> s){
                auto name = s.indices();
                KeyType down[level-1];

                for(std::size_t i = 0; i < level; ++i){
                    std::size_t k = 0;
                    for(std::size_t j = 0; j < level; ++j){
                        if (i != j){
                            down[k++] = name[j];
                        }
                    }
                    if(onBoundaryH<1, 0>::apply(
                        get_down_recurse<level, level-1>::apply(down, s.ptr)
                    ))
                        return true;
                }
                return false;
            }
        };

        /**
         * @brief      Specialization of vertices
         *
         * @tparam     foo    Dummy argument to avoid explicit specialization in
         *                    class scope
         */
        template <std::size_t foo>
        struct nearBoundaryH<1, foo>
        {
            static bool apply(const SimplexID<1> s){
                if(onBoundaryH<1, 0>::apply(s))
                    return true;
                return false;
            }
        };

        /**
         * @brief      Base case for checking if simplex is on a boundary
         *
         * @tparam     level  Dimension of the simplex
         * @tparam     foo    Dummy argument to avoid explicit specialization in
         *                    class scope
         */
        template <std::size_t level, std::size_t foo>
        struct onBoundaryH
        {
            /**
             * @brief      Recurse up complex to find boundary.
             *
             * @param[in]  s     Simplex of interest
             *
             * @return     True if on boundary
             */
            static bool apply(const SimplexID<level> s)
            {
                for(auto p : s.ptr->_up)
                {
                    if(onBoundaryH<level+1, foo>::apply(SimplexID<level+1>(p.second)))
                        return true;
                }
                return false;
            }
        };

        /**
         * @brief      Specialization for if facets are on boundary.
         *
         * @tparam     foo   Dummy argument to avoid explicit specialization in
         *                   class scope}
         */
        template <std::size_t foo>
        struct onBoundaryH<topLevel, foo>
        {
            /**
             * @brief      Check if a face is on a boundary
             *
             * @param[in]  s     SimplexID<topLevel> of interest
             *
             * @return     True if a member SimplexID<topLevel-1> is a boundary.
             */
            static bool apply(const SimplexID<topLevel> s)
            {
                for(auto p : s.ptr->_down){
                    if(onBoundaryH<topLevel-1, foo>::apply(SimplexID<topLevel-1>(p.second)))
                        return true;
                }
                return false;
            }
        };

        /**
         * @brief      Specialization for topLevel-1 simplices
         *
         * @tparam     foo   Dummy argument to avoid explicit specialization in
         *                   class scope}
         */
        template <std::size_t foo>
        struct onBoundaryH<bdryLevel, foo>
        {
            /**
             * @brief      Check if SimplexID<topLevel-1> is on a boundary
             *
             * @param[in]  s     SimplexID of interest
             *
             * @return     True if simplex has less than 2 coboundary faces.
             */
            static bool apply(const SimplexID<bdryLevel> s)
            {
                return s.ptr->_up.size() < 2;
            }
        };

        /**
         * @brief      Base case for recursively deleting simplices.
         *
         * @tparam     level  Simplex dimension to operate at.
         * @tparam     foo    Dummy argument to avoid explicit specialization in
         *                    class scope
         */
        template <std::size_t level, std::size_t foo>
        struct remove_recurse
        {
            /**
             * @brief      Recursively remove simplices.
             *
             * @param      that   The CASC object
             * @param[in]  begin  Iterator to beginning of the set of simplices
             *                    to remove.
             * @param[in]  end    Iterator to the end of the set.
             * @param      count  Number of simplices removed already.
             *
             * @tparam     T      Typename of the iterator.
             *
             * @return     Recurse to the next level and remove coboundary
             *             simplices.
             */
            template <typename T>
            static std::size_t apply(type_this* that, T begin, T end, std::size_t &count)
            {
                std::set<Node<level+1>*> next;
                // for each node of interest...
                for (auto i = begin; i != end; ++i)
                {
                    auto up = (*i)->_up;
                    for (auto j = up.begin(); j != up.end(); ++j)
                    {
                        next.insert(j->second);
                    }
                    that->remove_node(*i);
                    ++count;
                }
                return remove_recurse<level+1, foo>::apply(that, next.begin(), next.end(), count);
            }
        };

        /**
         * @brief      Terminal condition for remove_recurse.
         *
         * @tparam     foo   Dummy argument to avoid explicit specialization in
         *                   class scope
         */
        template <std::size_t foo>
        struct remove_recurse<topLevel, foo>
        {
            /**
             * @brief      Remove the facets of the complex.
             *
             * @param      that   The CASC object
             * @param[in]  begin  Iterator to beginning of the set of simplices
             *                    to remove.
             * @param[in]  end    Iterator to the end of the set.
             * @param      count  Number of simplices removed already.
             *
             * @tparam     T      Typename of the iterator.
             *
             * @return     The number of simplices removed
             */
            template <typename T>
            static std::size_t apply(type_this* that, T begin, T end, std::size_t &count)
            {
                for (auto i = begin; i != end; ++i)
                {
                    that->remove_node(*i);
                    ++count;
                }
                return count;
            }
        };

        /**
         * @brief      Recursively retrieve a simplex of interest.
         *
         * @tparam     level  The current simplex dimension.
         * @tparam     n      Number of remaining times to recurse.
         */
        template <std::size_t level, std::size_t n>
        struct get_recurse
        {
            /**
             * @brief      Get the simplex of interest.
             *
             * @param[in]  that  The simplicial complex to search.
             * @param[in]  s     Pointer to an array of Keys.
             * @param      root  The current simplex
             *
             * @return     Returns a pointer to the node.
             */
            static Node<level+n>* apply(const KeyType* s, Node<level>* root)
            {
                // TODO: We probably don't need to check if root is a valid
                // simplex (10)
                if (root)
                {
                    auto p = root->_up.find(*s);
                    if (p != root->_up.end())
                    {
                        return get_recurse<level+1, n-1>::apply(s+1, root->_up.at(*s));
                    }
                    else
                    {
                        return nullptr;
                    }
                }
                else
                {
                    return nullptr;
                }
            }
        };
        /**
         * @brief      Recursively retrieve a simplex of interest.
         *
         * @tparam     level  The current simplex dimension.
         */
        template <std::size_t level>
        struct  get_recurse<level, 0>
        {
            /**
             * @brief      Get the simplex of interest.
             *
             * @param[in]  that  The simplicial complex to search.
             * @param[in]  s     Pointer to an array of Keys.
             * @param      root  The current simplex
             *
             * @return     Returns a pointer to the node.
             */
            static Node<level>* apply(const KeyType*, Node<level>* root)
            {
                return root;
            }
        };

        /**
         * @brief      Recursively retrieve a simplex of interest going down.
         *
         * @tparam     level  The current simplex dimension.
         * @tparam     n      Number of remaining times to recurse.
         */
        template <std::size_t level, std::size_t n>
        struct get_down_recurse
        {
            /**
             * @brief      Get the simplex of interest.
             *
             * @param[in]  that  The simplicial complex to search.
             * @param[in]  s     Pointer to an array of Keys.
             * @param      root  The current simplex
             *
             * @return     Returns a pointer to the node.
             */
            static Node<level-n>* apply(const KeyType* s, Node<level>* root)
            {
                if (root)
                {
                    auto p = root->_down.find(*s);
                    if (p != root->_down.end())
                    {
                        return get_down_recurse<level-1, n-1>::apply(s+1, root->_down[*s]);
                    }
                    else
                    {
                        return nullptr;
                    }
                }
                else
                {
                    return nullptr;
                }
            }
        };

        /**
         * @brief      Recursively retrieve a simplex of interest going down.
         *
         * @tparam     level  The current simplex dimension.
         */
        template <std::size_t level>
        struct  get_down_recurse<level, 0>
        {
            /**
             * @brief      Get the simplex of interest.
             *
             * @param[in]  this  The simplicial complex to search.
             * @param[in]  s     Pointer to an array of Keys.
             * @param      root  The current simplex
             *
             * @return     Returns a pointer to the node.
             */
            static Node<level>* apply(const KeyType*, Node<level>* root)
            {
                return root;
            }
        };

        /**
         * @brief      Insert a simplex and all dependent simplices into the
         *             complex.
         *
         * @tparam     level  Dimension of the current root simplex
         * @tparam     n      The number of times to recurse.
         */
        template <std::size_t level, std::size_t n>
        struct insert_full
        {
            /**
             * @brief      Kick off a for loop to insert all cofaces.
             *
             * @param      that   The simplicial complex
             * @param      root   The current simplex to insert at.
             * @param[in]  begin  Pointer to an array of Keys.
             *
             * @return     Returns the node to insert.
             */
            static Node<level+n>* apply(type_this* that, Node<level>* root, const KeyType* begin)
            {
                return insert_for<level, n, n>::apply(that, root, begin);
            }
        };


        /**
         * @brief      Insert a simplex and all dependent simplices into the
         *             complex.
         *
         * @tparam     level  Dimension of the current root simplex
         */
        template <std::size_t level>
        struct insert_full<level, 0>
        {
            /**
             * @brief      Terminal case.
             *
             * @param      that   The simplicial complex
             * @param      root   The current simplex to insert at.
             * @param[in]  begin  Pointer to an array of Keys.
             *
             * @return     Returns the node to insert.
             */
            static Node<level>* apply(type_this*, Node<level>* root, const KeyType*)
            {
                return root;
            }
        };

        /**
         * @brief      Iterate over antistep
         *
         * @tparam     level     Dimension of the current root simplex
         * @tparam     antistep  Antistep to track which indices to append to root.
         * @tparam     n         Original antistep.
         */
        template <std::size_t level, std::size_t antistep, std::size_t n>
        struct insert_for
        {
            /**
             * @brief      Call insert_raw and continue for loop
             *
             * @param      that   The simplicial complex
             * @param      root   The current simplex to insert at.
             * @param[in]  begin  Pointer to an array of Keys.
             *
             * @return     Returns the node to insert.
             */
            static Node<level+n>* apply(type_this* that, Node<level>* root, const KeyType* begin)
            {
                insert_raw<level, n-antistep>::apply(that, root, begin);
                return insert_for<level, antistep-1, n>::apply(that, root, begin);
            }
        };

        /**
         * @brief      Terminal case.
         *
         * @tparam     level  Dimension of the current root simplex.
         * @tparam     n      Original antistep.
         */
        template <std::size_t level, std::size_t n>
        struct insert_for<level, 1, n>
        {
            /**
             * @brief      Call insert_raw and stop loop
             *
             * @param      that   The simplicial complex
             * @param      root   The current simplex to insert at.
             * @param[in]  begin  Pointer to an array of Keys.
             *
             * @return     Returns the node to insert.
             */
            static Node<level+n>* apply(type_this* that, Node<level>* root, const KeyType* begin)
            {
                return insert_raw<level, n-1>::apply(that, root, begin);
            }
        };

        /**
         * @brief      Actually insert the node and connect up and down.
         *
         * @tparam     level  Dimension of the current root simplex.
         * @tparam     n      The index to append to root.
         */
        template <std::size_t level, std::size_t n>
        struct insert_raw
        {
            /**
             * @brief      Create the node and connect up and down.
             *
             * @param      that   The simplicial complex
             * @param      root   The current simplex to insert at.
             * @param[in]  begin  Pointer to an array of Keys.
             *
             * @return     Returns the node to insert.
             */
            static Node<level+n+1>* apply(type_this* that, Node<level>* root, const KeyType* begin)
            {

                KeyType        v = *(begin+n);
                Node<level+1>* nn;
                // if root->v doesn't exist then create it
                auto           iter = root->_up.find(v);
                if (iter == root->_up.end())
                {
                    nn = that->create_node<level+1>();

                    nn->_down[v] = root;
                    root->_up[v] = nn;
                    that->backfill(root, nn, v);
                }
                else
                {
                    nn = iter->second; // otherwise get it
                }
                return insert_full<level+1, n>::apply(that, nn, begin);
            }
        };

        /**
         * @brief      Backfill in the pointers from prior nodes to the new node
         *
         * @param      root   is a parent node
         * @param      nn     is the new child node
         * @param      value  is the exposed id of nn
         * @return     void
         *
         * @tparam     level  Dimension of the current root simplex.
         */
        template <std::size_t level>
        void backfill(Node<level>* root, Node<level+1>* nn, KeyType value)
        {
            for (auto curr = root->_down.begin(); curr != root->_down.end(); ++curr)
            {
                int            v = curr->first;

                Node<level-1>* parent = curr->second;
                Node<level>  * child  = parent->_up[value];

                nn->_down[v]  = child;
                child->_up[v] = nn;
            }
        }

        /**
         * @brief      Fill in the pointers from level 1 to 0.
         *
         * @param      root   is a level 0 node
         * @param      nn     is a level 1 node
         * @param      value  is the exposed id of nn
         * @return     void
         */
        void backfill(Node<0>*, Node<1>*, int)
        {
            return;
        }

        /**
         * @brief      Creates a new node of some dimension.
         *
         * @param[in]  x      Argument to help deduce the new node dimension
         *
         * @tparam     level  Simplex dimension
         *
         * @return     A pointer to the new node.
         */
        template <std::size_t level>
        Node<level>* create_node()
        {
            // Create the new node
            auto p = new Node<level>(node_count++);
            ++(level_count[level]); // Increment the count in the level

            // node_count-1 to match the internal IDs correctly.
            MAYBE_UNUSED bool ret = std::get<level>(levels).insert(
                    std::pair<std::size_t, NodePtr<level> >(node_count-1, p)).second;
            assert(ret);
            /*
               // sanity check to make sure there aren't duplicate keys...
               if (ret==false) {
                std::cout << "Error: Node '" << node_count << "' already existed
                   with value " << *p << std::endl;
               }
             */
            return p;
        }

        /**
         * @brief      Removes a node.
         *
         * @param      p      Simplex to remove
         *
         * @tparam     level  Dimension of the simplex
         */
        template <std::size_t level>
        void remove_node(Node<level>* p)
        {
            for (auto curr = p->_down.begin(); curr != p->_down.end(); ++curr)
            {
                curr->second->_up.erase(curr->first);
            }
            for (auto curr = p->_up.begin(); curr != p->_up.end(); ++curr)
            {
                curr->second->_down.erase(curr->first);
            }
            --(level_count[level]);
            std::get<level>(levels).erase(p->_node);
            delete p;
        }

        /**
         * @brief      Removes a node.
         *
         * @param      p     Simplex to remove
         */
        void remove_node(Node<1>* p)
        {
            // This for loop should only have a single iteration.
            for (auto curr = p->_down.begin(); curr != p->_down.end(); ++curr)
            {
                unused_vertices.insert(curr->first);
                curr->second->_up.erase(curr->first);
            }
            for (auto curr = p->_up.begin(); curr != p->_up.end(); ++curr)
            {
                curr->second->_down.erase(curr->first);
            }
            --(level_count[1]);
            std::get<1>(levels).erase(p->_node);
            delete p;
        }

        /**
         * @brief      Removes a node.
         *
         * @param      p     Simplex to remove
         */
        void remove_node(Node<0>* p)
        {
            for (auto curr = p->_up.begin(); curr != p->_up.end(); ++curr)
            {

                curr->second->_down.erase(curr->first);
            }
            --(level_count[0]);
            std::get<0>(levels).erase(p->_node);
            delete p;
        }

        /**
         * @brief      Removes a node.
         *
         * @param      p     Simplex to remove
         */
        void remove_node(Node<topLevel>* p)
        {
            for (auto curr = p->_down.begin(); curr != p->_down.end(); ++curr)
            {
                curr->second->_up.erase(curr->first);
            }
            --(level_count[topLevel]);
            std::get<topLevel>(levels).erase(p->_node);
            delete p;
        }

        /// The root node
        NodePtr<0> _root;
        /// A counter of the total number of nodes.
        std::size_t node_count;
        /// A counter of the number of simplices per level.
        std::array<std::size_t, numLevels> level_count;
        /// Typename of a tuple of LevelIndex broadcasted with NodePtr<k>.
        using NodePtrLevel = typename util::int_type_map<std::size_t, std::tuple, LevelIndex, NodePtr>::type;
        /// Typename of a map of levels to NodePtr<k>*'s.
        typename util::type_map<NodePtrLevel, detail::map>::type levels;
        /// B-tree of unused vertex indices.
        index_tracker::index_tracker<KeyType> unused_vertices;
};


/**
 * Alias to generate a CASC from a list of traits.
 * See also simplicial_complex_traits_default. Example -- To create a
 * tetrahedral mesh with integer data on all simplices:
 * ~~~~~~~~~~~~~~~{.cpp}
 * auto mesh = AbstractSimplicialComplex<
 *     int, // KEYTYPE
 *     int, // Root data
 *     int, // Vertex data
 *     int, // Edge data
 *     int, // Face data
 *     int  // Volume data
 * >();
 * ~~~~~~~~~~~~~~~
 */
template <typename KeyType, typename ... Ts>
using AbstractSimplicialComplex = simplicial_complex<
            detail::simplicial_complex_traits_default<KeyType, Ts...> >;

/// @cond detail
namespace simplex_set_detail{
/**
 * @brief      Template to compute a hash for a SimplexID.
 *
 * Since SimplexID is actually a wrapper around a Node* we have to hash it
 * accordingly. The static_cast calls the defined explicit operator which
 * reinterprets the stored Node* pointer as a uintptr_t which we can hash
 * directly.
 *
 * @tparam     SimplexID  Typename of the SimplexID.
 */
template <typename SimplexID>
struct hashSimplexID{
    /**
     * @brief   Compute the hash.
     *
     * ~~~~~~~~~~~~~~~~~(.cpp)
     * std::cout << hashSimplexID<decltype(nid)>{}(nid) << std::endl;
     * ~~~~~~~~~~~~~~~~~
     *
     * @param[in]  nid   The simplex of interest.
     * @return     Resultant hash.
     */
    std::size_t operator()(const SimplexID nid) const
    {
        return std::hash<std::uintptr_t>()(static_cast<uintptr_t>(nid));
    }
};
} // end namespace simplex_set_detail
/// @endcond

/// Helpful alias defining a unordered_set of simplices. See also hashSimplexID.
template <typename T> using NodeSet =
        std::unordered_set<T, simplex_set_detail::hashSimplexID<T> >;
} // end namespace casc<|MERGE_RESOLUTION|>--- conflicted
+++ resolved
@@ -715,11 +715,8 @@
         static constexpr std::size_t numLevels = NodeDataTypes::size;
         /// Dimension of the simplicial complex.
         static constexpr std::size_t topLevel  = numLevels-1;
-<<<<<<< HEAD
-=======
         /// Dimension of boundaries.
         static constexpr std::size_t bdryLevel  = numLevels-2;
->>>>>>> 555e2d40
         /// Index of all simplex dimensions in the complex.
         using LevelIndex = typename std::make_index_sequence<numLevels>;
     private:
@@ -840,7 +837,6 @@
                         *pos++ = curr.first;
                     }
                 }
-<<<<<<< HEAD
 
                 /**
                  * @brief      Get the coboundary keys of a simplex.
@@ -854,20 +850,6 @@
                     return rval;
                 }
             // }
-=======
-
-                /**
-                 * @brief      Get the coboundary keys of a simplex.
-                 *
-                 * @return     A vector of coboundary indices.
-                 */
-                std::vector<KeyType> cover() const
-                {
-                    std::vector<KeyType> rval;
-                    cover_insert(std::back_inserter(rval));
-                    return rval;
-                }
-            // }
 
             /**
              * @brief      Get a coboundary simplex
@@ -943,7 +925,6 @@
             {
                 return get_down_recurse<k, 1>::apply(&s, this->ptr);
             }
->>>>>>> 555e2d40
 
             /**
              * @brief      Print the simplex as its name.
