--- conflicted
+++ resolved
@@ -87,7 +87,6 @@
 int  main(int argc, char *argv[])
 {
     signal(SIGSEGV, handler);   // install our handler
-<<<<<<< HEAD
 
     // std::cout << type_name<decltype(mesh)>() << std::endl;
     auto mesh = SurfaceMesh();
@@ -176,37 +175,5 @@
                 << std::boolalpha<< mesh.nearBoundary(fid) << ");"
                 << std::endl;
     }
-=======
-    index_tracker::index_tracker<int,4> idx;
-
-    for(int i = 0; i < 1000; ++i){
-        idx.remove(i);
-    }
-
-    std::cout << idx << std::endl;
-
-    for(int i=0; i < 100; ++i){
-        std::cout << "insertion: " << i << std::endl;
-        idx.insert(2*i);
-        std::cout << idx << std::endl;
-    }
-
-
-    // std::cout << type_name<decltype(mesh)>() << std::endl;
-
-    // mesh.insert({0,1,3});
-    // mesh.insert({0,3,5});
-    // mesh.insert({1,3,4});
-    // mesh.insert({3,4,5});
-    // mesh.insert({1,2,4});
-    // mesh.insert({2,4,5});
-
-    // std::cout << mesh.unused_vertices << std::endl;
-
-    // mesh.remove({3});
-
-    // std::cout << mesh.unused_vertices << std::endl;
->>>>>>> ade1e026
-
     std::cout << "EOF" << std::endl;
 }